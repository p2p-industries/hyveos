--- conflicted
+++ resolved
@@ -1,28 +1,13 @@
 {
-<<<<<<< HEAD
-  "workspace": ["./hyveos-sdk", "./hyveos-web", "./hyveos-server"],
-=======
-  "workspace": [
-    "./sdk",
-    "./web",
-    "./server"
-  ],
->>>>>>> 79da378b
+  "workspace": ["./sdk", "./web", "./server"],
   "nodeModulesDir": "auto",
   "fmt": {
     "semiColons": false,
     "singleQuote": true,
-<<<<<<< HEAD
-    "exclude": ["./hyveos-sdk/gen/bridge_pb.ts"]
+    "exclude": ["./sdk/gen/bridge_pb.ts"]
   },
   "lint": {
-    "exclude": ["./hyveos-sdk/gen/bridge_pb.ts"]
-=======
-    "exclude": ["./sdk/gen/script_pb.ts"]
-  },
-  "lint": {
-    "exclude": ["./sdk/gen/script_pb.ts"]
->>>>>>> 79da378b
+    "exclude": ["./sdk/gen/bridge_pb.ts"]
   },
   "imports": {
     "jsr:@hyveos/sdk": "./sdk/mod.ts"

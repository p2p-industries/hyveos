#![warn(clippy::pedantic)]
#![allow(clippy::module_name_repetitions)]

use std::{env::args, fmt::Write as _};

use libp2p::{
    gossipsub::IdentTopic,
    identity::Keypair,
    kad::{
        BootstrapError, BootstrapOk, GetProvidersError, GetProvidersOk, GetRecordError,
        GetRecordOk, RecordKey,
    },
};
use rustyline::{error::ReadlineError, hint::Hinter, history::DefaultHistory, Editor};

use tokio::time::Instant;

use tokio_stream::StreamExt;
use tracing_subscriber::EnvFilter;

use crate::{
<<<<<<< HEAD
    bridge::Bridge,
    p2p::{gossipsub::ReceivedMessage, neighbours::Event as NeighboursEvent, FullActor},
    printer::Printer,
};

mod bridge;
=======
    p2p::{gossipsub::ReceivedMessage, FullActor},
    printer::Printer,
};

#[cfg(feature = "batman")]
use crate::p2p::neighbours::Event as NeighboursEvent;
#[cfg(feature = "batman")]
use rustyline::ExternalPrinter;
#[cfg(feature = "batman")]
use std::sync::Arc;
#[cfg(feature = "batman")]
use tokio::sync::broadcast::Receiver;

>>>>>>> 578d9a40
mod p2p;
mod printer;

#[derive(rustyline::Completer, rustyline::Helper, rustyline::Validator, rustyline::Highlighter)]
struct DiyHinter {
    tree: patricia_tree::StringPatriciaMap<CommandHint>,
}

#[derive(Hash, Debug, PartialEq, Eq)]
struct CommandHint {
    display: String,
    complete_up_to: usize,
}

impl rustyline::hint::Hint for CommandHint {
    fn display(&self) -> &str {
        &self.display
    }

    fn completion(&self) -> Option<&str> {
        if self.complete_up_to > 0 {
            Some(&self.display[..self.complete_up_to])
        } else {
            None
        }
    }
}

impl CommandHint {
    fn new(text: &str, complete_up_to: &str) -> Self {
        assert!(text.starts_with(complete_up_to));
        CommandHint {
            display: text.to_string(),
            complete_up_to: complete_up_to.len(),
        }
    }

    fn suffix(&self, strip_chars: usize) -> CommandHint {
        CommandHint {
            display: self.display[strip_chars..].to_owned(),
            complete_up_to: self.complete_up_to.saturating_sub(strip_chars),
        }
    }
}

impl Hinter for DiyHinter {
    type Hint = CommandHint;

    fn hint(&self, line: &str, pos: usize, _ctx: &rustyline::Context<'_>) -> Option<Self::Hint> {
        if line.is_empty() || pos < line.len() {
            return None;
        }

        self.tree.iter_prefix(line).find_map(|(_, hint)| {
            if hint.display.starts_with(line) {
                Some(hint.suffix(pos))
            } else {
                None
            }
        })
    }
}

fn diy_hints() -> DiyHinter {
    let mut tree = patricia_tree::StringPatriciaMap::new();
    tree.insert("KAD HELP", CommandHint::new("KAD HELP", "KAD HELP"));
    tree.insert(
        "KAD PUT key value",
        CommandHint::new("KAD PUT key value", "KAD PUT"),
    );
    tree.insert("KAD GET key", CommandHint::new("KAD GET key", "KAD GET"));
    tree.insert("KAD BOOT", CommandHint::new("KAD BOOT", "KAD BOOT"));
    tree.insert(
        "KAD PROVIDE key",
        CommandHint::new("KAD PROVIDE key", "KAD PROVIDE"),
    );
    tree.insert(
        "KAD PROVIDERS key",
        CommandHint::new("KAD PROVIDERS key", "KAD PROVIDERS"),
    );
    tree.insert("GOS HELP", CommandHint::new("GOS HELP", "GOS HELP"));
    tree.insert("GOS PING", CommandHint::new("GOS PING", "GOS PING"));
    tree.insert(
        "GOS PUB topic message",
        CommandHint::new("GOS PUB topic message", "GOS PUB"),
    );
    tree.insert(
        "GOS SUB topic",
        CommandHint::new("GOS SUB topic", "GOS SUB"),
    );
    tree.insert("PING", CommandHint::new("PING", "PING"));
    #[cfg(feature = "batman")]
    {
        tree.insert("NEIGH HELP", CommandHint::new("NEIGH HELP", "NEIGH HELP"));
        tree.insert("NEIGH SUB", CommandHint::new("NEIGH SUB", "NEIGH SUB"));
        tree.insert("NEIGH LIST", CommandHint::new("NEIGH LIST", "NEIGH LIST"));
        tree.insert(
            "NEIGH LIST UNRESOLVED",
            CommandHint::new("NEIGH LIST UNRESOLVED", "NEIGH LIST UNRESOLVED"),
        );
    }
    DiyHinter { tree }
}

#[allow(clippy::too_many_lines)]
#[tokio::main]
async fn main() -> anyhow::Result<()> {
    tracing_subscriber::fmt()
        .with_env_filter(EnvFilter::from_default_env())
        .init();

    let (client, mut actor) = FullActor::build(Keypair::generate_ed25519());

    actor.setup();

    tokio::spawn(async move {
        Box::pin(actor.drive()).await;
    });

    let bridge = Bridge::new(client.clone());

    tokio::spawn(async move {
        bridge.run().await;
    });

    let gos = client.gossipsub();

    let topic_handle = gos.get_topic(IdentTopic::new("PING"));

    let mut res = topic_handle.subscribe().await.expect("Failed to subscribe");
    let round_trip = client.round_trip();
    tokio::spawn(async move {
        loop {
            match res.recv().await {
                Ok(ReceivedMessage {
                    propagation_source,
                    message_id,
                    message,
                }) => {
                    if let Some(source) = message.source {
                        if let Ok(nonce_data) = message.data.try_into() {
                            let nonce = u64::from_le_bytes(nonce_data);
                            tracing::debug!("Received pong message from {source} via {propagation_source} and message id: {message_id}");
                            round_trip.report_round_trip(source, nonce).await;
                        }
                    } else {
                        println!("Received pong message from unkonwn source");
                        continue;
                    }
                }
                Err(err) => {
                    println!("Error: {err:?}");
                    break;
                }
            }
        }
    });

    let mut builder = rustyline::Config::builder();
    if args().any(|arg| &arg == "--vim" || &arg == "-v") {
        builder = builder.edit_mode(rustyline::EditMode::Vi);
    }

    let h = diy_hints();

    let mut rl: Editor<DiyHinter, DefaultHistory> = Editor::with_config(builder.build())?;
    rl.set_helper(Some(h));

    loop {
        let readline = rl.readline(">> ");
        match readline {
            Ok(line) => {
                rl.add_history_entry(line.as_str())?;
                if line.to_uppercase().starts_with("KAD") {
                    let kad = client.kad();
                    let split = line
                        .split_whitespace()
                        .enumerate()
                        .map(|(idx, word)| {
                            if idx == 0 || idx == 1 {
                                word.to_uppercase()
                            } else {
                                word.to_string()
                            }
                        })
                        .collect::<Vec<_>>();
                    let inner_split = split.iter().map(String::as_str).collect::<Vec<_>>();

                    match &inner_split[..] {
                        ["KAD", "HELP"] => {
                            help_message(&[
                                ("KAD PUT key value", "Put a record"),
                                ("KAD GET key", "Get a record"),
                                ("KAD BOOT", "Bootstrap the DHT"),
                                ("KAD PROVIDE key", "Start providing a record"),
                                ("KAD PROVIDERS key", "Get providers of a record"),
                            ]);
                        }
                        ["KAD", "PUT", key, value] => {
                            let res = kad
                                .put_record(
                                    RecordKey::new(&key),
                                    value.as_bytes().to_vec(),
                                    None,
                                    libp2p::kad::Quorum::One,
                                )
                                .await;
                            println!("Put Result: {res:?}");
                        }
                        ["KAD", "GET", key] => {
                            let res: Result<Vec<GetRecordOk>, GetRecordError> = kad
                                .get_record(RecordKey::new(&key))
                                .await
                                .expect("Failed to issue command")
                                .collect()
                                .await;
                            println!("Get Result: {res:?}");
                        }
                        ["KAD", "BOOT"] => {
                            let res: Result<Vec<BootstrapOk>, BootstrapError> = kad
                                .bootstrap()
                                .await
                                .expect("Failed to issue command")
                                .collect()
                                .await;
                            println!("Bootstrap Result: {res:?}");
                        }
                        ["KAD", "PROVIDE", key] => {
                            let res = kad.start_providing(RecordKey::new(&key)).await;
                            println!("Provide Result: {res:?}");
                        }
                        ["KAD", "PROVIDERS", key] => {
                            let res: Result<Vec<GetProvidersOk>, GetProvidersError> = kad
                                .get_providers(RecordKey::new(&key))
                                .await
                                .unwrap()
                                .collect()
                                .await;
                            println!("Providers Result: {res:?}");
                        }
                        _ => {
                            println!("Invalid command");
                        }
                    }
                } else if line.to_uppercase().starts_with("GOS") {
                    let gos = client.gossipsub();
                    let split = line
                        .split_whitespace()
                        .enumerate()
                        .map(|(idx, word)| {
                            if idx == 0 || idx == 1 {
                                word.to_uppercase()
                            } else {
                                word.to_string()
                            }
                        })
                        .collect::<Vec<_>>();
                    let inner_split = split.iter().map(String::as_str).collect::<Vec<_>>();

                    match &inner_split[..] {
                        ["GOS", "HELP"] => {
                            help_message(&[
                                ("GOS PUB topic message", "Publish a message"),
                                ("GOS SUB topic", "Subscribe to a topic"),
                                ("GOS PING", "Ping the network"),
                            ]);
                        }
                        ["GOS", "PING"] => {
                            let topic_handle = gos.get_topic(IdentTopic::new("PING"));
                            let nonce = rand::random();
                            let round_trip = client.round_trip();
                            let mut recv = round_trip.register(nonce).await;
                            let start = Instant::now();
                            let res = topic_handle.publish(nonce.to_le_bytes().to_vec()).await;
                            println!("Ping Send Result: {res:?}");
                            if res.is_err() {
                                continue;
                            }

                            let mut printer = Printer::from(rl.create_external_printer()?);
                            tokio::spawn(async move {
                                loop {
                                    let msg = recv.recv().await.expect("Failed to receive");
                                    let from = msg.from;
                                    writeln!(
                                        printer,
                                        "Round trip to {from} ({nonce}) took {:?}",
                                        start.elapsed()
                                    )
                                    .expect("Failed to print");
                                }
                            });
                        }
                        ["GOS", "PUB", topic, message] => {
                            let topic_handle = gos.get_topic(IdentTopic::new(*topic));
                            let res = topic_handle.publish(message.as_bytes().to_vec()).await;
                            println!("Publish Result: {res:?}");
                        }
                        ["GOS", "SUB", topic] => {
                            let topic_handle = gos.get_topic(IdentTopic::new(*topic));
                            let mut res =
                                topic_handle.subscribe().await.expect("Failed to subscribe");

                            let mut printer = Printer::from(rl.create_external_printer()?);
                            tokio::spawn(async move {
                                loop {
                                    match res.recv().await {
                                        Ok(msg) => {
                                            writeln!(printer, "Received: {msg:?}")
                                                .expect("Failed to print");
                                        }
                                        Err(err) => {
                                            writeln!(printer, "Error: {err:?}")
                                                .expect("Failed to print");
                                            break;
                                        }
                                    }
                                }
                            });
                        }
                        _ => {
                            println!("Invalid command");
                        }
                    }
                } else if line.to_uppercase().trim() == "PING" {
                    let ping = client.ping();
                    if let Ok(mut sub) = ping.subscribe().await {
                        let mut printer = Printer::from(rl.create_external_printer()?);
                        tokio::spawn(async move {
                            while let Ok(event) = sub.recv().await {
                                let peer = event.peer;
                                if let Ok(dur) = event.result {
                                    writeln!(printer, "Ping to {peer} took {dur:?}")
                                        .expect("Failed to print");
                                } else {
                                    writeln!(printer, "Ping to {peer} failed")
                                        .expect("Failed to print");
                                }
                            }
                        });
                    } else {
                        println!("Failed to subscribe");
                    }
                } else if line.to_uppercase().starts_with("NEIGH") {
                    #[cfg(not(feature = "batman"))]
                    {
                        println!("batman feature not enabled");
                    }
                    #[cfg(feature = "batman")]
                    {
                        let neighbours = client.neighbours();
                        let split = line
                            .split_whitespace()
                            .map(str::to_uppercase)
                            .collect::<Vec<_>>();
                        let inner_split = split.iter().map(String::as_str).collect::<Vec<_>>();

                        match &inner_split[..] {
                            ["NEIGH", "HELP"] => {
                                help_message(&[
                                    ("NEIGH SUB", "Subscribe to neighbour events"),
                                    ("NEIGH LIST", "List resolved neighbours"),
                                    ("NEIGH LIST UNRESOLVED", "List unresolved neighbours"),
                                ]);
                            }
                            ["NEIGH", "SUB"] => {
                                if let Ok(sub) = neighbours.subscribe().await {
                                    tokio::spawn(neighbours_task(
                                        sub,
                                        Printer::from(rl.create_external_printer()?),
                                    ));
                                } else {
                                    println!("Failed to subscribe");
                                }
                            }
                            ["NEIGH", "LIST"] => {
                                if let Ok(neighbours) = neighbours.get_resolved().await {
                                    if neighbours.is_empty() {
                                        println!("No resolved neighbours");
                                    } else {
                                        println!("Resolved neighbours:");
                                        for (peer_id, neighbours) in neighbours {
                                            if let [neighbour] = &neighbours[..] {
                                                println!(
                                                    "  Peer {peer_id}: {}",
                                                    neighbour.direct_addr
                                                );
                                            } else {
                                                println!("  Peer {peer_id}:");
                                                for neighbour in neighbours {
                                                    println!("    - {}", neighbour.direct_addr);
                                                }
                                            }
                                        }
                                    }
                                } else {
                                    println!("Failed to get neighbours");
                                }
                            }
                            ["NEIGH", "LIST", "UNRESOLVED"] => {
                                if let Ok(neighbours) = neighbours.get_unresolved().await {
                                    if neighbours.is_empty() {
                                        println!("No unresolved neighbours");
                                    } else {
                                        println!("Unresolved neighbours:");
                                        for neighbour in neighbours {
                                            println!("  - {}", neighbour.mac);
                                        }
                                    }
                                } else {
                                    println!("Failed to get neighbours");
                                }
                            }
                            _ => {
                                println!("Invalid command");
                            }
                        }
                    }
                } else {
                    println!("Invalid command");
                }
            }
            Err(ReadlineError::Interrupted) => {
                println!("CTRL-C");
                break;
            }
            Err(ReadlineError::Eof) => {
                println!("CTRL-D");
                break;
            }
            Err(err) => {
                println!("Error: {err:?}");
                break;
            }
        }
    }

    Ok(())
}

#[cfg(feature = "batman")]
async fn neighbours_task(
    mut sub: Receiver<Arc<NeighboursEvent>>,
    mut printer: Printer<impl ExternalPrinter>,
) {
    while let Ok(event) = sub.recv().await {
        match event.as_ref() {
            NeighboursEvent::ResolvedNeighbour { neighbour, .. } => {
                writeln!(
                    printer,
                    "Resolved neighbour {}: {}",
                    neighbour.peer_id, neighbour.direct_addr
                )
                .expect("Failed to print");
            }
            NeighboursEvent::LostNeighbour { neighbour, .. } => {
                writeln!(
                    printer,
                    "Lost neighbour {}: {}",
                    neighbour.peer_id, neighbour.direct_addr
                )
                .expect("Failed to print");
            }
        }
    }
}

fn help_message(explains: &[(&str, &str)]) {
    let cmd_width_max = explains.iter().map(|(cmd, _)| cmd.len()).max().unwrap_or(0) + 5;
    let explains_width_max = explains
        .iter()
        .map(|(_, explain)| explain.len())
        .max()
        .unwrap_or(0)
        + 5;
    println!("Available commands:");
    for (cmd, explain) in explains {
        println!("{cmd:<cmd_width_max$}: {explain:>explains_width_max$}");
    }
}<|MERGE_RESOLUTION|>--- conflicted
+++ resolved
@@ -19,14 +19,7 @@
 use tracing_subscriber::EnvFilter;
 
 use crate::{
-<<<<<<< HEAD
     bridge::Bridge,
-    p2p::{gossipsub::ReceivedMessage, neighbours::Event as NeighboursEvent, FullActor},
-    printer::Printer,
-};
-
-mod bridge;
-=======
     p2p::{gossipsub::ReceivedMessage, FullActor},
     printer::Printer,
 };
@@ -40,7 +33,7 @@
 #[cfg(feature = "batman")]
 use tokio::sync::broadcast::Receiver;
 
->>>>>>> 578d9a40
+mod bridge;
 mod p2p;
 mod printer;
 

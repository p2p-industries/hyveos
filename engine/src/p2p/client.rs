use std::marker::PhantomData;

use libp2p::PeerId;
use tokio::sync::{mpsc, oneshot};

use crate::p2p::command::Command;

<<<<<<< HEAD
use super::{command::RecvResult, gossipsub, kad, neighbours, ping, req_resp, round_trip};
=======
use super::{command::RecvResult, gossipsub, kad, ping, round_trip};

#[cfg(feature = "batman")]
use super::neighbours;
>>>>>>> 578d9a40

#[derive(Clone)]
pub struct Client {
    peer_id: PeerId,
    sender: mpsc::Sender<Command>,
}

impl Client {
    pub(super) fn new(sender: mpsc::Sender<Command>, peer_id: PeerId) -> Self {
        Self { peer_id, sender }
    }

    fn special<C, T>(&self) -> T
    where
        T: From<SpecialClient<C>>,
        C: Into<Command>,
    {
        T::from(SpecialClient::<C> {
            sender: self.sender.clone(),
            peer_id: self.peer_id,
            _phantom: PhantomData,
        })
    }

    pub fn kad(&self) -> kad::Client {
        self.special()
    }

    pub fn gossipsub(&self) -> gossipsub::Client {
        self.special()
    }

    pub fn round_trip(&self) -> round_trip::Client {
        self.special()
    }

    pub fn ping(&self) -> ping::Client {
        self.special()
    }

    #[cfg(feature = "batman")]
    pub fn neighbours(&self) -> neighbours::Client {
        self.special()
    }

    pub fn req_resp(&self) -> req_resp::Client {
        self.special()
    }
}

pub struct SpecialClient<T> {
    pub sender: mpsc::Sender<Command>,
    pub peer_id: PeerId,
    _phantom: PhantomData<T>,
}

impl<T> Clone for SpecialClient<T> {
    fn clone(&self) -> Self {
        Self {
            sender: self.sender.clone(),
            peer_id: self.peer_id,
            _phantom: PhantomData,
        }
    }
}

#[derive(Debug, thiserror::Error)]
pub enum RequestError<E = ()> {
    #[error("Failed to send command `{0}`")]
    Send(mpsc::error::SendError<Command>),
    #[error("Received error from command execution: `{0}`")]
    Recveived(#[from] E),
    #[error("Failed to receive response. This indicates that the actor pulling the libp2p stack has dropped the sender. `{0}`")]
    Oneshot(oneshot::error::RecvError),
}

pub type RequestResult<O, E> = Result<O, RequestError<E>>;

impl<T> SpecialClient<T>
where
    T: Into<Command>,
{
    pub async fn send(&self, special: T) -> Result<(), mpsc::error::SendError<Command>> {
        self.sender.send(special.into()).await
    }

    pub async fn request<O, E>(&self, special: T, recv: RecvResult<O, E>) -> RequestResult<O, E> {
        self.send(special).await.map_err(RequestError::Send)?;
        recv.await
            .map_err(RequestError::Oneshot)?
            .map_err(RequestError::Recveived)
    }
}<|MERGE_RESOLUTION|>--- conflicted
+++ resolved
@@ -5,14 +5,10 @@
 
 use crate::p2p::command::Command;
 
-<<<<<<< HEAD
-use super::{command::RecvResult, gossipsub, kad, neighbours, ping, req_resp, round_trip};
-=======
-use super::{command::RecvResult, gossipsub, kad, ping, round_trip};
+use super::{command::RecvResult, gossipsub, kad, ping, req_resp, round_trip};
 
 #[cfg(feature = "batman")]
 use super::neighbours;
->>>>>>> 578d9a40
 
 #[derive(Clone)]
 pub struct Client {

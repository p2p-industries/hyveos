[package]
name = "engine"
version = "0.1.0"
edition = "2021"
rust-version = { workspace = true }

[dependencies]
libp2p-batman-adv = { workspace = true }
libp2p = { workspace = true, features = [
    "tokio",
    "quic",
    "identify",
    "kad",
    "gossipsub",
    "ping",
    "macros",
    "ed25519",
    "mdns",
    "serde",
    "request-response",
    "cbor",
] }
tokio = { workspace = true, features = [
    "rt-multi-thread",
    "macros",
    "sync",
    "io-std",
    "io-util",
] }
thiserror = { workspace = true }
void = "1.0.2"
tracing = { workspace = true }
tracing-subscriber = { version = "0.3.18", features = ["env-filter"] }
tokio-stream = { workspace = true }
rustyline = { version = "14.0.0", features = ["derive"] }
anyhow = { workspace = true }
patricia_tree = "0.8.0"
<<<<<<< HEAD
serde = { workspace = true }
rand = { workspace = true }
=======
serde = { version = "1.0.198", features = ["derive"] }
rand = { workspace = true }
macaddress = { workspace = true }
>>>>>>> 56a73a9e
<|MERGE_RESOLUTION|>--- conflicted
+++ resolved
@@ -35,11 +35,6 @@
 rustyline = { version = "14.0.0", features = ["derive"] }
 anyhow = { workspace = true }
 patricia_tree = "0.8.0"
-<<<<<<< HEAD
 serde = { workspace = true }
 rand = { workspace = true }
-=======
-serde = { version = "1.0.198", features = ["derive"] }
-rand = { workspace = true }
-macaddress = { workspace = true }
->>>>>>> 56a73a9e
+macaddress = { workspace = true }
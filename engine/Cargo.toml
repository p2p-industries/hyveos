--- conflicted
+++ resolved
@@ -5,19 +5,34 @@
 
 [dependencies]
 libp2p-batman-adv = { workspace = true }
-libp2p = { workspace = true, features = ["tokio", "quic", "identify", "kad", "gossipsub", "ping", "macros", "ed25519", "mdns", "serde", "request-response", "cbor"] }
-tokio = { workspace = true, features = ["rt-multi-thread", "macros", "sync", "io-std", "io-util"] }
+libp2p = { workspace = true, features = [
+    "tokio",
+    "quic",
+    "identify",
+    "kad",
+    "gossipsub",
+    "ping",
+    "macros",
+    "ed25519",
+    "mdns",
+    "serde",
+    "request-response",
+    "cbor",
+] }
+tokio = { workspace = true, features = [
+    "rt-multi-thread",
+    "macros",
+    "sync",
+    "io-std",
+    "io-util",
+] }
 thiserror = { workspace = true }
 void = "1.0.2"
 tracing = { workspace = true }
 tracing-subscriber = { version = "0.3.18", features = ["env-filter"] }
 tokio-stream = { workspace = true }
-rustyline = { version = "14.0.0", features = ["derive"]}
+rustyline = { version = "14.0.0", features = ["derive"] }
 anyhow = { workspace = true }
 patricia_tree = "0.8.0"
-<<<<<<< HEAD
 serde = { workspace = true }
-=======
-serde = { version = "1.0.198", features = ["derive"] }
->>>>>>> 05e01435
 rand = { workspace = true }
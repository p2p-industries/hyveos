--- conflicted
+++ resolved
@@ -17,12 +17,8 @@
 
 [workspace.package]
 rust-version = "1.80.0"
-<<<<<<< HEAD
-publish = true
-=======
 publish = false
 license = "GPL-3"
->>>>>>> 905b411f
 
 [workspace.dependencies]
 async-compression = { version = "0.4.10" }

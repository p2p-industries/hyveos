--- conflicted
+++ resolved
@@ -18,13 +18,8 @@
 libp2p = { version = "0.53.2", features = ["tokio"] }
 netlink-packet-core = { version = "0.7.0" }
 tokio = { version = "1.37" }
-<<<<<<< HEAD
 tokio-stream = { version = "0.1.15", features = ["net"] }
-tokio-util = { version = "0.7.10" }
-=======
-tokio-stream = { version = "0.1.15" }
 tokio-util = { version = "0.7.11" }
->>>>>>> 3cdde90a
 thiserror = { version = "1" }
 tracing = { version = "0.1.40" }
 rand = { version = "0.8.5" }

[workspace]
members = [
    "crates/*",
    "crates/libp2p/batman-adv",
    "crates/libp2p/addr-filter",
    "endpoint/data-collector",
    "endpoint/ws-graph",
    "sdks/rust",
]
exclude = ["crates/libp2p"]
default-members = [
    "crates/batman-neighbours-daemon",
    "crates/hyved",
    "sdks/rust",
]
resolver = "2"

[workspace.package]
rust-version = "1.80.0"
publish = false

[workspace.dependencies]
async-compression = { version = "0.4.10" }
async-once-cell = { version = "0.5.4" }
anyhow = { version = "1.0.82" }
base64-simd = { version = "0.8.0" }
batman-neighbours-core = { version = "0.1.0", path = "crates/batman-neighbours-core" }
bridge = { version = "0.1.0", path = "crates/bridge" }
bytes = { version = "1.6.0" }
clap = { version = "4.5.18", features = ["derive"] }
docker = { version = "0.1.0", path = "crates/docker" }
futures = { version = "0.3.31" }
ifaddr = { version = "0.1.0", path = "crates/ifaddr" }
ifwatcher = { version = "0.1.0", path = "crates/ifwatcher" }
indicatif = { version = "0.17.8", features = ["tokio"] }
libp2p = { version = "0.54.1", git = "https://github.com/p2p-industries/rust-libp2p.git", rev = "ca52f43f4f3e07529c219dcd47ee915388bba789", features = [
    "tokio",
] }
libp2p-batman-adv = { version = "0.1.0", path = "crates/libp2p/batman-adv" }
libp2p-identity = { version = "0.2.9" } # This actually isn't a workspace dependency in libp2p, so we can't take the forked version here
macaddress = { version = "0.1.0", path = "crates/macaddress" }
multiaddr = { version = "0.18.2" }
netlink-packet-core = { version = "0.7.0" }
p2p-industries-core = { version = "0.1.0", path = "crates/core" }
p2p-industries-sdk = { version = "0.1.0", path = "sdks/rust" }
p2p-stack = { version = "0.1.0", path = "crates/p2p-stack" }
pin-project = { version = "1.1.7" }
prost = "0.13"
rand = { version = "0.8.5" }
regex = { version = "1.11.1", default-features = false, features = [
    "perf",
    "std",
] }
<<<<<<< HEAD
serde = { version = "1.0.203", features = ["derive", "rc"] }
stack = { version = "0.1.0", path = "crates/stack" }
=======
serde = { version = "1.0.215", features = ["derive", "rc"] }
>>>>>>> fac13aaf
thiserror = { version = "1" }
tarpc = { version = "0.34.0" }
tokio = { version = "1.38" }
tokio-stream = { version = "0.1.15", features = ["net", "sync"] }
tokio-util = { version = "0.7.11" }
tonic = { version = "0.12.2" }
tracing = { version = "0.1.40" }
ulid = { version = "1.1.2", features = ["serde"] }
void = { version = "1.0.2" }
addr-filter = { path = "crates/libp2p/addr-filter" }

[profile.perf]
inherits = "release"
lto = true
codegen-units = 1
strip = true

[profile.size]
inherits = "perf"
opt-level = "z"<|MERGE_RESOLUTION|>--- conflicted
+++ resolved
@@ -51,12 +51,8 @@
     "perf",
     "std",
 ] }
-<<<<<<< HEAD
-serde = { version = "1.0.203", features = ["derive", "rc"] }
+serde = { version = "1.0.215", features = ["derive", "rc"] }
 stack = { version = "0.1.0", path = "crates/stack" }
-=======
-serde = { version = "1.0.215", features = ["derive", "rc"] }
->>>>>>> fac13aaf
 thiserror = { version = "1" }
 tarpc = { version = "0.34.0" }
 tokio = { version = "1.38" }

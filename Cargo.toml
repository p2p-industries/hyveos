--- conflicted
+++ resolved
@@ -33,13 +33,9 @@
 ifaddr = { version = "0.1.0", path = "crates/ifaddr" }
 ifwatcher = { version = "0.1.0", path = "crates/ifwatcher" }
 indicatif = { version = "0.17.8", features = ["tokio"] }
-<<<<<<< HEAD
-libp2p = { version = "0.54.1", git = "https://github.com/p2p-industries/rust-libp2p.git", rev = "ca52f43f4f3e07529c219dcd47ee915388bba789", features = [
+libp2p = { version = "0.54.1", git = "https://github.com/p2p-industries/rust-libp2p.git", rev = "d0ea971ccb4c85404454080df1363a5b42e1917c", features = [
     "tokio",
 ] }
-=======
-libp2p = { version = "0.54.1", git = "https://github.com/p2p-industries/rust-libp2p.git", rev = "d0ea971ccb4c85404454080df1363a5b42e1917c", features = ["tokio"]}
->>>>>>> 9a6ad83c
 libp2p-batman-adv = { version = "0.1.0", path = "crates/libp2p/batman-adv" }
 libp2p-identity = { version = "0.2.10" } # This actually isn't a workspace dependency in libp2p, so we can't take the forked version here
 macaddress = { version = "0.1.0", path = "crates/macaddress" }

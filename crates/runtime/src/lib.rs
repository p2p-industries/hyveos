--- conflicted
+++ resolved
@@ -8,18 +8,12 @@
     path::{Path, PathBuf},
 };
 
-pub use apps::ApplicationManagementConfig;
 use futures::{future, FutureExt as _, TryFutureExt as _};
 #[cfg(feature = "network")]
 use hyveos_bridge::NetworkBridge;
-<<<<<<< HEAD
-use hyveos_bridge::{AppsClient as _, Bridge};
+use hyveos_bridge::{AppsClient as _, Bridge, Telemetry};
+use hyveos_config::{ApplicationManagementConfig, LogFilter};
 use hyveos_core::{get_runtime_base_path, pub_sub::ReceivedMessage};
-=======
-use hyveos_bridge::{Bridge, ScriptingClient as _, Telemetry};
-use hyveos_config::{LogFilter, ScriptManagementConfig};
-use hyveos_core::{get_runtime_base_path, gossipsub::ReceivedMessage};
->>>>>>> d39223f1
 #[cfg(feature = "batman")]
 use hyveos_p2p_stack::DebugClient;
 use hyveos_p2p_stack::{Client as P2PClient, FullActor};
@@ -196,30 +190,21 @@
             return Err(anyhow::anyhow!("Failed to get command broker"));
         };
 
-<<<<<<< HEAD
+        let mut scripting_telemetry = Telemetry::default().context("scripting-telemetry");
+
+        if !telemetry {
+            scripting_telemetry.opt_out();
+        }
+
         let builder = ApplicationManagerBuilder::new(
             apps_command_broker,
-=======
-        let mut scripting_telemetry = Telemetry::default().context("scripting-telemetry");
-
-        if !telemetry {
-            scripting_telemetry.opt_out();
-        }
-
-        let builder = ScriptingManagerBuilder::new(
-            scripting_command_broker,
->>>>>>> d39223f1
             p2p_client.clone(),
             db_client.clone(),
             runtime_base_path.clone(),
             #[cfg(feature = "batman")]
             debug_command_sender.clone(),
-<<<<<<< HEAD
             apps_management,
-=======
-            script_management,
             scripting_telemetry,
->>>>>>> d39223f1
         );
 
         let (application_manager, apps_client) = builder.build();
@@ -278,12 +263,8 @@
                     socket_addr,
                     #[cfg(feature = "batman")]
                     debug_command_sender,
-<<<<<<< HEAD
                     apps_client.clone(),
-=======
-                    scripting_client.clone(),
                     cli_telemetry.context("network-cli-bridge"),
->>>>>>> d39223f1
                 )
                 .await?;
 

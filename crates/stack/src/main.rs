--- conflicted
+++ resolved
@@ -28,10 +28,6 @@
 #[cfg(feature = "batman")]
 use p2p_stack::{DebugClient, NeighbourEvent};
 use rustyline::{error::ReadlineError, hint::Hinter, history::DefaultHistory, Editor};
-<<<<<<< HEAD
-=======
-use scripting::ScriptingClient;
->>>>>>> 95626a80
 use serde::Deserialize;
 #[cfg(feature = "batman")]
 use tokio::sync::broadcast::Receiver;
@@ -42,7 +38,10 @@
 };
 use tracing_subscriber::EnvFilter;
 
-use crate::{printer::SharedPrinter, scripting::ScriptingManagerBuilder};
+use crate::{
+    printer::SharedPrinter,
+    scripting::{ScriptingClient, ScriptingManagerBuilder},
+};
 
 mod printer;
 mod scripting;
@@ -67,16 +66,9 @@
 }
 
 impl Config {
-<<<<<<< HEAD
-    async fn load(path: Option<impl AsRef<Path>>) -> anyhow::Result<Self> {
-        if let Some(path) = path {
-            tokio::fs::read_to_string(path)
-                .await
-=======
     fn load(path: Option<impl AsRef<Path>>) -> anyhow::Result<Self> {
         if let Some(path) = path {
             std::fs::read_to_string(path)
->>>>>>> 95626a80
                 .map(|s| toml::from_str(&s))?
                 .map_err(Into::into)
         } else {
@@ -84,11 +76,7 @@
 
             for base_path in &base_paths {
                 let path = base_path.join(APP_NAME).join("config.toml");
-<<<<<<< HEAD
-                match tokio::fs::read_to_string(&path).await {
-=======
                 match std::fs::read_to_string(&path) {
->>>>>>> 95626a80
                     Ok(s) => {
                         let config = toml::from_str(&s)?;
                         tracing::debug!("Loaded config file from {}", path.display());
@@ -337,10 +325,6 @@
     }
 }
 
-<<<<<<< HEAD
-#[allow(clippy::large_futures)]
-=======
->>>>>>> 95626a80
 #[tokio::main]
 async fn main() -> anyhow::Result<()> {
     let Opts {
@@ -359,11 +343,7 @@
         store_directory: config_store_directory,
         key_file: config_key_file,
         random_directory: config_random_directory,
-<<<<<<< HEAD
-    } = Config::load(config_file).await?;
-=======
     } = Config::load(config_file)?;
->>>>>>> 95626a80
 
     let listen_addrs =
         if let Some(addrs) = listen_addrs.map(|e| e.into_iter().map(Multiaddr::from).collect()) {
@@ -400,22 +380,14 @@
     let random_directory = random_directory || config_random_directory;
 
     if io::stdin().is_terminal() && io::stdout().is_terminal() {
-<<<<<<< HEAD
-        main_tty(
-=======
         Box::pin(main_tty(
->>>>>>> 95626a80
             listen_addrs,
             store_directory,
             keypair,
             random_directory,
             clean,
             vim,
-<<<<<<< HEAD
-        )
-=======
         ))
->>>>>>> 95626a80
         .await
     } else {
         main_alt(
@@ -458,95 +430,11 @@
         tokio::fs::File::create(&history_file).await?;
     }
 
-<<<<<<< HEAD
-    if clean {
-        let number_of_cleans: usize = store_directory
-            .read_dir()
-            .expect("Failed to read directory")
-            .map(|e| {
-                let entry = e?;
-                if entry.file_type()?.is_dir() {
-                    let m = entry
-                        .path()
-                        .file_name()
-                        .map(|e| e.to_string_lossy().to_string())
-                        .unwrap();
-                    let m = ulid::Ulid::from_string(&m)
-                        .map(|_| {
-                            std::fs::remove_dir_all(entry.path())?;
-                            Ok::<_, std::io::Error>(1)
-                        })
-                        .unwrap_or(Ok(0usize))?;
-                    return Ok(m);
-                } else if entry.file_type()?.is_file() {
-                    std::fs::remove_file(entry.path())?;
-                    return Ok(1);
-                }
-
-                Ok::<usize, io::Error>(0)
-            })
-            .collect::<std::io::Result<Vec<usize>>>()
-            .expect("Failed to clean up")
-            .into_iter()
-            .sum();
-        println!("Cleaned up {number_of_cleans} directories and files");
-    }
-
-    let store_directory = if random_directory {
-        store_directory.join(ulid::Ulid::new().to_string())
-    } else {
-        store_directory
-    };
-
-    println!("Store directory: {store_directory:?}");
-
-    if !store_directory.exists() {
-        std::fs::create_dir_all(&store_directory)?;
-    }
-
-    let (client, mut actor) = FullActor::build(keypair);
-
-    actor.setup(listen_addrs);
-
-    tokio::spawn(async move {
-        Box::pin(actor.drive()).await;
-    });
-
-    let file_provider = client
-        .file_transfer()
-        .create_provider(store_directory.clone())
-        .await
-        .expect("Failed to create file provider");
-
-    tokio::spawn(file_provider.run());
-
-    #[cfg(feature = "batman")]
-    let (debug_client, debug_command_sender) = DebugClient::build(client.clone());
-
-    #[cfg(feature = "batman")]
-    tokio::spawn(debug_client.run());
-
-    let scripting_command_broker = client
-        .scripting()
-        .subscribe()
-        .await
-        .expect("Failed to get command broker")
-        .expect("Failed to get command broker");
-
-    let runtime_base_path =
-        runtime_dir().unwrap_or_else(|| PathBuf::from("/tmp").join(APP_NAME).join("runtime"));
-
-    let (scripting_manager, scripting_client) = ScriptingManagerBuilder::new(
-        scripting_command_broker,
-        client.clone(),
-        runtime_base_path,
-=======
     let Setup {
         client,
         scripting_client,
         actor_task,
         file_provider_task,
->>>>>>> 95626a80
         #[cfg(feature = "batman")]
         debug_client_task,
         scripting_manager_task,
@@ -1196,10 +1084,6 @@
     }
 }
 
-<<<<<<< HEAD
-#[allow(clippy::too_many_lines)]
-=======
->>>>>>> 95626a80
 async fn main_alt(
     listen_addrs: impl Iterator<Item = Multiaddr>,
     store_directory: PathBuf,
@@ -1207,138 +1091,6 @@
     random_directory: bool,
     clean: bool,
 ) -> anyhow::Result<()> {
-<<<<<<< HEAD
-    tracing_subscriber::fmt()
-        .with_env_filter(EnvFilter::from_default_env())
-        .init();
-
-    #[cfg(feature = "console-subscriber")]
-    console_subscriber::init();
-
-    if clean {
-        let number_of_cleans: usize = store_directory
-            .read_dir()
-            .expect("Failed to read directory")
-            .map(|e| {
-                let entry = e?;
-                if entry.file_type()?.is_dir() {
-                    let m = entry
-                        .path()
-                        .file_name()
-                        .map(|e| e.to_string_lossy().to_string())
-                        .unwrap();
-                    let m = ulid::Ulid::from_string(&m)
-                        .map(|_| {
-                            std::fs::remove_dir_all(entry.path())?;
-                            Ok::<_, std::io::Error>(1)
-                        })
-                        .unwrap_or(Ok(0usize))?;
-                    return Ok(m);
-                } else if entry.file_type()?.is_file() {
-                    std::fs::remove_file(entry.path())?;
-                    return Ok(1);
-                }
-
-                Ok::<usize, io::Error>(0)
-            })
-            .collect::<std::io::Result<Vec<usize>>>()
-            .expect("Failed to clean up")
-            .into_iter()
-            .sum();
-        println!("Cleaned up {number_of_cleans} directories and files");
-    }
-
-    let store_directory = if random_directory {
-        store_directory.join(ulid::Ulid::new().to_string())
-    } else {
-        store_directory
-    };
-
-    println!("Store directory: {store_directory:?}");
-
-    if !store_directory.exists() {
-        std::fs::create_dir_all(&store_directory)?;
-    }
-
-    let (client, mut actor) = FullActor::build(keypair);
-
-    actor.setup(listen_addrs);
-
-    let actor_task = tokio::spawn(async move {
-        Box::pin(actor.drive()).await;
-    });
-
-    let file_provider = client
-        .file_transfer()
-        .create_provider(store_directory.clone())
-        .await
-        .expect("Failed to create file provider");
-
-    let file_provider_task = tokio::spawn(file_provider.run());
-
-    #[cfg(feature = "batman")]
-    let (debug_client, debug_command_sender) = DebugClient::build(client.clone());
-
-    #[cfg(feature = "batman")]
-    let debug_client_task = tokio::spawn(debug_client.run());
-
-    let scripting_command_broker = client
-        .scripting()
-        .subscribe()
-        .await
-        .expect("Failed to get command broker")
-        .expect("Failed to get command broker");
-
-    let runtime_base_path =
-        runtime_dir().unwrap_or_else(|| PathBuf::from("/tmp").join(APP_NAME).join("runtime"));
-
-    let (scripting_manager, scripting_client) = ScriptingManagerBuilder::new(
-        scripting_command_broker,
-        client.clone(),
-        runtime_base_path,
-        #[cfg(feature = "batman")]
-        debug_command_sender,
-    )
-    .build();
-    let scripting_manager_task = tokio::spawn(scripting_manager.run());
-
-    let gos = client.gossipsub();
-
-    let topic_handle = gos.get_topic(IdentTopic::new("PING"));
-
-    let mut res = topic_handle.subscribe().await.expect("Failed to subscribe");
-    let round_trip = client.round_trip();
-    let ping_task = tokio::spawn(async move {
-        loop {
-            match res.recv().await {
-                Ok(ReceivedMessage {
-                    propagation_source,
-                    message_id,
-                    message,
-                }) => {
-                    if let Some(source) = message.source {
-                        if let Ok(nonce_data) = message.data.try_into() {
-                            let nonce = u64::from_le_bytes(nonce_data);
-                            tracing::debug!("Received pong message from {source} via {propagation_source} and message id: {message_id}");
-                            round_trip.report_round_trip(source, nonce).await;
-                        }
-                    } else {
-                        println!("Received pong message from unkonwn source");
-                        continue;
-                    }
-                }
-                Err(err) => {
-                    println!("Error: {err:?}");
-                    break;
-                }
-            }
-        }
-    });
-
-    actor_task.await?;
-
-    scripting_client.stop_all_containers(true, None).await?;
-=======
     let Setup {
         scripting_client,
         actor_task,
@@ -1360,8 +1112,7 @@
 
     actor_task.await?;
 
-    scripting_client.stop_all_containers(true).await?;
->>>>>>> 95626a80
+    scripting_client.stop_all_containers(true, None).await?;
 
     file_provider_task.abort();
     #[cfg(feature = "batman")]
@@ -1381,8 +1132,6 @@
     tokio::try_join!(file_provider_task, scripting_manager_task, ping_task)?;
 
     Ok(())
-<<<<<<< HEAD
-=======
 }
 
 fn clean_store(store_directory: &Path) -> anyhow::Result<()> {
@@ -1556,5 +1305,4 @@
             }
         }
     }
->>>>>>> 95626a80
 }
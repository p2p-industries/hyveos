--- conflicted
+++ resolved
@@ -4,10 +4,6 @@
     let protos_path = Path::new(&var("CARGO_MANIFEST_DIR").unwrap()).join("../../protos");
     tonic_build::configure()
         .build_client(true)
-<<<<<<< HEAD
-        .compile_protos(&["../../protos/bridge.proto"], &["../../protos"])?;
-=======
-        .compile_protos(&[protos_path.join("script.proto")], &[protos_path])?;
->>>>>>> d39223f1
+        .compile_protos(&[protos_path.join("bridge.proto")], &[protos_path])?;
     Ok(())
 }
use std::{
    io,
    path::{Path, PathBuf},
};

#[cfg(feature = "serde")]
use serde::{Deserialize, Serialize};
use ulid::Ulid;

use crate::{
    error::{Error, Result},
    grpc,
};

#[derive(Debug, Clone, Copy, Hash, PartialEq, Eq)]
#[cfg_attr(feature = "serde", derive(Serialize, Deserialize))]
pub struct Cid {
    pub id: Ulid,
    pub hash: [u8; 32],
}

impl From<Cid> for grpc::Cid {
    fn from(cid: Cid) -> Self {
        Self {
            hash: cid.hash.into(),
            id: cid.id.into(),
        }
    }
}

impl TryFrom<grpc::Cid> for Cid {
    type Error = Error;

    fn try_from(cid: grpc::Cid) -> Result<Self> {
        Ok(Self {
            hash: cid.hash.try_into().map_err(|_| Error::InvalidFileHash)?,
            id: cid.id.try_into()?,
        })
    }
}

impl TryFrom<&Path> for grpc::FilePath {
    type Error = Error;

    fn try_from(path: &Path) -> Result<Self> {
        Ok(Self {
            path: path
                .to_str()
                .map(ToString::to_string)
                .ok_or(Error::InvalidFilePath)?,
        })
    }
}

impl TryFrom<PathBuf> for grpc::FilePath {
    type Error = Error;

    fn try_from(path: PathBuf) -> Result<Self> {
        Ok(Self {
            path: path
                .to_str()
                .map(ToString::to_string)
                .ok_or(Error::InvalidFilePath)?,
        })
    }
}

impl From<grpc::FilePath> for PathBuf {
    fn from(path: grpc::FilePath) -> Self {
        path.path.into()
    }
}

<<<<<<< HEAD
/// # Errors
///
/// Returns an error if the file does not exist or if the file is not a regular file or the
/// permissions couldn't be set or read.
pub async fn read_only_hard_link(src: &Path, dest: &Path) -> io::Result<()> {
    #[cfg(unix)]
    use std::os::unix::fs::PermissionsExt;
    // Set source file read only
    let src_file = tokio::fs::File::open(src).await?;
    let metadata = src_file.metadata().await?;
    let mut permissions = metadata.permissions();
    permissions.set_readonly(true);
    #[cfg(unix)]
    permissions.set_mode(0o444);
    tokio::fs::set_permissions(src, permissions.clone()).await?;
    // Create hardlink to source file
    tokio::fs::hard_link(src, dest).await?;
    // Set permissions to read only
    tokio::fs::set_permissions(dest, permissions).await?;
    Ok(())
=======
#[derive(Debug, Clone, Hash, PartialEq, Eq)]
#[cfg_attr(feature = "serde", derive(Serialize, Deserialize))]
pub enum DownloadEvent {
    Progress(u64),
    Ready(PathBuf),
}

impl TryFrom<DownloadEvent> for grpc::DownloadEvent {
    type Error = Error;

    fn try_from(event: DownloadEvent) -> Result<Self> {
        let event = match event {
            DownloadEvent::Progress(progress) => grpc::download_event::Event::Progress(progress),
            DownloadEvent::Ready(path) => grpc::download_event::Event::Ready(path.try_into()?),
        };

        Ok(Self { event: Some(event) })
    }
}

impl TryFrom<grpc::DownloadEvent> for DownloadEvent {
    type Error = Error;

    fn try_from(event: grpc::DownloadEvent) -> Result<Self> {
        Ok(match event.event.ok_or(Error::MissingEvent)? {
            grpc::download_event::Event::Progress(progress) => DownloadEvent::Progress(progress),
            grpc::download_event::Event::Ready(path) => DownloadEvent::Ready(path.into()),
        })
    }
>>>>>>> 82f9939d
}<|MERGE_RESOLUTION|>--- conflicted
+++ resolved
@@ -71,7 +71,6 @@
     }
 }
 
-<<<<<<< HEAD
 /// # Errors
 ///
 /// Returns an error if the file does not exist or if the file is not a regular file or the
@@ -92,7 +91,8 @@
     // Set permissions to read only
     tokio::fs::set_permissions(dest, permissions).await?;
     Ok(())
-=======
+}
+
 #[derive(Debug, Clone, Hash, PartialEq, Eq)]
 #[cfg_attr(feature = "serde", derive(Serialize, Deserialize))]
 pub enum DownloadEvent {
@@ -122,5 +122,4 @@
             grpc::download_event::Event::Ready(path) => DownloadEvent::Ready(path.into()),
         })
     }
->>>>>>> 82f9939d
 }
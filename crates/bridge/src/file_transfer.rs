--- conflicted
+++ resolved
@@ -15,20 +15,13 @@
 };
 use const_format::concatcp;
 #[cfg(feature = "network")]
-<<<<<<< HEAD
-use futures::{Stream, TryStreamExt as _};
-use hyveos_core::{
-    file_transfer::read_only_hard_link,
-    grpc::{self, file_transfer_server::FileTransfer},
-};
-=======
+
 use futures::Stream;
 use futures::{future, StreamExt as _, TryStreamExt as _};
->>>>>>> 82f9939d
 #[cfg(feature = "network")]
 use hyveos_core::{file_transfer::Cid, serde::JsonResult};
 use hyveos_core::{
-    file_transfer::DownloadEvent,
+    file_transfer::{DownloadEvent, read_only_hard_link},
     grpc::{self, file_transfer_server::FileTransfer},
 };
 #[cfg(feature = "network")]
@@ -61,7 +54,7 @@
         ulid_string: impl AsRef<Path>,
         shared_dir_path: impl AsRef<Path>,
     ) -> std::io::Result<PathBuf> {
-        tokio::fs::copy(path, shared_dir_path.as_ref().join(&ulid_string)).await?;
+        read_only_hard_link(&path, shared_dir_path.as_ref().join(&ulid_string)).await?;
 
         Ok(PathBuf::from(CONTAINER_SHARED_DIR).join(ulid_string))
     }
@@ -113,11 +106,7 @@
             .await
             .map_err(|e| Status::internal(e.to_string()))?;
 
-<<<<<<< HEAD
-        read_only_hard_link(&store_path, &self.shared_dir_path.join(&ulid_string))
-=======
         let container_file_path = Self::copy_file(store_path, &ulid_string, &self.shared_dir_path)
->>>>>>> 82f9939d
             .await
             .map_err(|e| Status::internal(e.to_string()))?;
 

#![warn(clippy::pedantic)]
#![allow(clippy::missing_errors_doc, clippy::module_name_repetitions)]

#[cfg(feature = "network")]
use std::net::SocketAddr;
use std::{io, os::unix::fs::PermissionsExt as _, path::PathBuf};

use futures::stream::BoxStream;
use hyveos_core::grpc;
use hyveos_p2p_stack::Client;
#[cfg(feature = "batman")]
use hyveos_p2p_stack::DebugClientCommand;
#[cfg(feature = "network")]
use tokio::net::TcpListener;
use tokio::net::UnixListener;
#[cfg(feature = "batman")]
use tokio::sync::mpsc;
use tokio_stream::wrappers::UnixListenerStream;
use tokio_util::sync::CancellationToken;
#[cfg(feature = "network")]
use tonic::service::Routes as TonicRoutes;
use tonic::transport::Server as TonicServer;
use ulid::Ulid;

#[cfg(feature = "batman")]
use crate::debug::DebugServer;
<<<<<<< HEAD
pub use crate::{apps::AppsClient, local_kv::DbClient};
=======
pub use crate::{db::DbClient, scripting::ScriptingClient, telemetry::Telemetry};
>>>>>>> d39223f1
use crate::{
    apps::AppsServer, discovery::DiscoveryServer, file_transfer::FileTransferServer, kv::KvServer,
    local_kv::LocalKvServer, neighbours::NeighboursServer, pub_sub::PubSubServer,
    req_resp::ReqRespServer,
};

mod apps;
#[cfg(feature = "batman")]
mod debug;
mod discovery;
mod file_transfer;
mod kv;
mod local_kv;
mod neighbours;
mod pub_sub;
mod req_resp;
<<<<<<< HEAD
=======
mod scripting;
mod telemetry;
>>>>>>> d39223f1

pub const CONTAINER_SHARED_DIR: &str = "/hyveos/shared";

type TonicResult<T> = tonic::Result<tonic::Response<T>>;

type ServerStream<T> = BoxStream<'static, tonic::Result<T>>;

#[cfg(feature = "batman")]
pub type DebugCommandSender = mpsc::Sender<DebugClientCommand>;

#[cfg(not(feature = "batman"))]
pub type DebugCommandSender = ();

enum Connection {
    Local(UnixListener),
    #[cfg(feature = "network")]
    Network(TcpListener),
}

pub struct Bridge<Db, Apps> {
    pub client: BridgeClient<Db, Apps>,
    pub cancellation_token: CancellationToken,
    pub shared_dir_path: PathBuf,
}

<<<<<<< HEAD
impl<Db: DbClient, Apps: AppsClient> Bridge<Db, Apps> {
=======
impl<Db: DbClient, Scripting: ScriptingClient> Bridge<Db, Scripting> {
    #[cfg_attr(feature = "batman", expect(clippy::too_many_arguments))]
>>>>>>> d39223f1
    pub async fn new(
        client: Client,
        db_client: Db,
        base_path: PathBuf,
        socket_path: PathBuf,
        #[cfg(feature = "batman")] debug_command_sender: DebugCommandSender,
<<<<<<< HEAD
        apps_client: Apps,
        is_application_bridge: bool,
=======
        scripting_client: Scripting,
        running_for_container: bool,
        telemetry: Telemetry,
>>>>>>> d39223f1
    ) -> io::Result<Self> {
        tokio::fs::create_dir_all(&base_path).await?;

        let shared_dir_path = base_path.join("files");

        if socket_path.exists() {
            tokio::fs::remove_file(&socket_path).await?;
        }

        if !shared_dir_path.exists() {
            tokio::fs::create_dir(&shared_dir_path).await?;
        }

        let socket = UnixListener::bind(&socket_path)?;

        let mut permissions = socket_path.metadata()?.permissions();
        permissions.set_mode(0o775);
        tokio::fs::set_permissions(&socket_path, permissions).await?;

        let cancellation_token = CancellationToken::new();

        let client = BridgeClient {
            client,
            db_client,
            cancellation_token: cancellation_token.clone(),
            ulid: None,
            base_path,
            shared_dir_path: shared_dir_path.clone(),
            connection: Connection::Local(socket),
            #[cfg(feature = "batman")]
            debug_command_sender,
<<<<<<< HEAD
            apps_client,
            is_application_bridge,
=======
            scripting_client,
            running_for_container,
            telemetry,
>>>>>>> d39223f1
        };

        Ok(Self {
            client,
            cancellation_token,
            shared_dir_path,
        })
    }
}

#[cfg(feature = "network")]
pub struct NetworkBridge<Db, Apps> {
    pub client: BridgeClient<Db, Apps>,
    pub cancellation_token: CancellationToken,
}

#[cfg(feature = "network")]
impl<Db: DbClient, Apps: AppsClient> NetworkBridge<Db, Apps> {
    pub async fn new(
        client: Client,
        db_client: Db,
        base_path: PathBuf,
        socket_addr: SocketAddr,
        #[cfg(feature = "batman")] debug_command_sender: DebugCommandSender,
<<<<<<< HEAD
        apps_client: Apps,
=======
        scripting_client: Scripting,
        telemetry: Telemetry,
>>>>>>> d39223f1
    ) -> io::Result<Self> {
        tokio::fs::create_dir_all(&base_path).await?;

        let shared_dir_path = base_path.join("files");

        if !shared_dir_path.exists() {
            tokio::fs::create_dir(&shared_dir_path).await?;
        }

        let socket = TcpListener::bind(socket_addr).await?;

        let cancellation_token = CancellationToken::new();

        let client = BridgeClient {
            client,
            db_client,
            cancellation_token: cancellation_token.clone(),
            ulid: None,
            base_path,
            shared_dir_path,
            connection: Connection::Network(socket),
            #[cfg(feature = "batman")]
            debug_command_sender,
<<<<<<< HEAD
            apps_client,
            is_application_bridge: false,
=======
            scripting_client,
            running_for_container: false,
            telemetry,
>>>>>>> d39223f1
        };

        Ok(Self {
            client,
            cancellation_token,
        })
    }
}

pub struct ApplicationBridge<Db, Apps> {
    pub client: BridgeClient<Db, Apps>,
    pub cancellation_token: CancellationToken,
    pub ulid: Ulid,
    pub socket_path: PathBuf,
    pub shared_dir_path: PathBuf,
}

impl<Db: DbClient, Apps: AppsClient> ApplicationBridge<Db, Apps> {
    pub async fn new(
        client: Client,
        db_client: Db,
        mut base_path: PathBuf,
        #[cfg(feature = "batman")] debug_command_sender: DebugCommandSender,
<<<<<<< HEAD
        apps_client: Apps,
=======
        scripting_client: Scripting,
        telemetry: Telemetry,
>>>>>>> d39223f1
    ) -> io::Result<Self> {
        let ulid = Ulid::new();
        base_path.push(ulid.to_string());

        tracing::debug!(id=%ulid, path=%base_path.display(), "Creating bridge");

        let socket_path = base_path.join("bridge.sock");

        let Bridge {
            mut client,
            cancellation_token,
            shared_dir_path,
        } = Bridge::new(
            client,
            db_client,
            base_path,
            socket_path.clone(),
            #[cfg(feature = "batman")]
            debug_command_sender,
            apps_client,
            true,
            telemetry.context("scripting"),
        )
        .await?;

        client.ulid = Some(ulid);

        Ok(Self {
            client,
            cancellation_token,
            ulid,
            socket_path,
            shared_dir_path,
        })
    }
}

#[derive(Debug, thiserror::Error)]
pub enum Error {
    #[error("IO error: {0}")]
    Io(#[from] io::Error),
    #[error("Tonic error: {0}")]
    Tonic(#[from] tonic::transport::Error),
}

pub struct BridgeClient<Db, Apps> {
    client: Client,
    db_client: Db,
    cancellation_token: CancellationToken,
    ulid: Option<Ulid>,
    base_path: PathBuf,
    shared_dir_path: PathBuf,
    connection: Connection,
    #[cfg(feature = "batman")]
    debug_command_sender: mpsc::Sender<DebugClientCommand>,
<<<<<<< HEAD
    apps_client: Apps,
    is_application_bridge: bool,
=======
    scripting_client: Scripting,
    running_for_container: bool,
    telemetry: Telemetry,
>>>>>>> d39223f1
}

macro_rules! build_tonic {
    (
        $tonic:expr,
        $apps:ident,
        $discovery:ident,
        $kv:ident,
        $local_kv:ident,
        $neighbours:ident,
        $pub_sub:ident,
        $req_resp:ident,
        $debug:ident,
        $transform:expr
    ) => {{
        let tmp = $tonic
            .add_service($transform(grpc::apps_server::AppsServer::new($apps)))
            .add_service($transform(grpc::discovery_server::DiscoveryServer::new(
                $discovery,
            )))
            .add_service($transform(grpc::kv_server::KvServer::new($kv)))
            .add_service($transform(grpc::local_kv_server::LocalKvServer::new(
                $local_kv,
            )))
            .add_service($transform(grpc::neighbours_server::NeighboursServer::new(
                $neighbours,
            )))
            .add_service($transform(grpc::pub_sub_server::PubSubServer::new(
                $pub_sub,
            )))
            .add_service($transform(grpc::req_resp_server::ReqRespServer::new(
                $req_resp,
            )));

        #[cfg(feature = "batman")]
        let tmp = tmp.add_service($transform(grpc::debug_server::DebugServer::new($debug)));

        tmp
    }};
}

impl<Db: DbClient, Apps: AppsClient> BridgeClient<Db, Apps> {
    pub async fn run(self) -> Result<(), Error> {
<<<<<<< HEAD
        let apps = AppsServer::new(self.apps_client, self.ulid);
        let discovery = DiscoveryServer::new(self.client.clone());
        let file_transfer = FileTransferServer::new(
            self.client.clone(),
            self.shared_dir_path,
            self.is_application_bridge,
        );
        let kv = KvServer::new(self.client.clone());
        let local_kv = LocalKvServer::new(self.db_client);
        let neighbours = NeighboursServer::new(self.client.clone());
        let pub_sub = PubSubServer::new(self.client.clone());
        let req_resp = ReqRespServer::new(self.client);
=======
        let db = DbServer::new(self.db_client, self.telemetry.clone().service("db"));
        let dht = DhtServer::new(self.client.clone(), self.telemetry.clone().service("dht"));
        let discovery = DiscoveryServer::new(
            self.client.clone(),
            self.telemetry.clone().service("discovery"),
        );
        let file_transfer = FileTransferServer::new(
            self.client.clone(),
            self.shared_dir_path,
            self.running_for_container,
            self.telemetry.clone().service("file_transfer"),
        );
        let gossipsub = GossipSubServer::new(
            self.client.clone(),
            self.telemetry.clone().service("gossipsub"),
        );
        let req_resp = ReqRespServer::new(self.client, self.telemetry.clone().service("req_resp"));
        let scripting = ScriptingServer::new(
            self.scripting_client,
            self.ulid,
            self.telemetry.clone().service("scripting"),
        );
>>>>>>> d39223f1

        #[cfg(feature = "batman")]
        let debug = DebugServer::new(
            self.debug_command_sender,
            self.telemetry.clone().service("debug"),
        );

        tracing::debug!(id=?self.ulid, "Starting bridge");

        match self.connection {
            Connection::Local(socket) => {
                let router = build_tonic!(
                    TonicServer::builder(),
                    apps,
                    discovery,
                    kv,
                    local_kv,
                    neighbours,
                    pub_sub,
                    req_resp,
                    debug,
                    std::convert::identity
                )
                .add_service(grpc::file_transfer_server::FileTransferServer::new(
                    file_transfer,
                ));

                let socket_stream = UnixListenerStream::new(socket);
                router
                    .serve_with_incoming_shutdown(
                        socket_stream,
                        self.cancellation_token.cancelled(),
                    )
                    .await?;
            }
            #[cfg(feature = "network")]
            Connection::Network(listener) => {
                let router = axum::Router::new()
                    .route(
                        "/file-transfer/publish/:file_name",
                        axum::routing::post(FileTransferServer::publish_http),
                    )
                    .route(
                        "/file-transfer/get",
                        axum::routing::get(FileTransferServer::get_http),
                    )
                    .with_state(file_transfer);

                let tonic_routes = build_tonic!(
                    TonicRoutes::from(router),
                    apps,
                    discovery,
                    kv,
                    local_kv,
                    neighbours,
                    pub_sub,
                    req_resp,
                    debug,
                    tonic_web::enable
                );

                let router = tonic_routes.into_axum_router();

                axum::serve(listener, router)
                    .with_graceful_shutdown(self.cancellation_token.cancelled_owned())
                    .await?;
            }
        }

        tokio::fs::remove_dir_all(self.base_path).await?;

        tracing::debug!(id=?self.ulid, "Bridge stopped");

        Ok(())
    }
}<|MERGE_RESOLUTION|>--- conflicted
+++ resolved
@@ -24,11 +24,7 @@
 
 #[cfg(feature = "batman")]
 use crate::debug::DebugServer;
-<<<<<<< HEAD
-pub use crate::{apps::AppsClient, local_kv::DbClient};
-=======
-pub use crate::{db::DbClient, scripting::ScriptingClient, telemetry::Telemetry};
->>>>>>> d39223f1
+pub use crate::{apps::AppsClient, local_kv::DbClient, telemetry::Telemetry};
 use crate::{
     apps::AppsServer, discovery::DiscoveryServer, file_transfer::FileTransferServer, kv::KvServer,
     local_kv::LocalKvServer, neighbours::NeighboursServer, pub_sub::PubSubServer,
@@ -45,11 +41,7 @@
 mod neighbours;
 mod pub_sub;
 mod req_resp;
-<<<<<<< HEAD
-=======
-mod scripting;
 mod telemetry;
->>>>>>> d39223f1
 
 pub const CONTAINER_SHARED_DIR: &str = "/hyveos/shared";
 
@@ -75,26 +67,17 @@
     pub shared_dir_path: PathBuf,
 }
 
-<<<<<<< HEAD
 impl<Db: DbClient, Apps: AppsClient> Bridge<Db, Apps> {
-=======
-impl<Db: DbClient, Scripting: ScriptingClient> Bridge<Db, Scripting> {
     #[cfg_attr(feature = "batman", expect(clippy::too_many_arguments))]
->>>>>>> d39223f1
     pub async fn new(
         client: Client,
         db_client: Db,
         base_path: PathBuf,
         socket_path: PathBuf,
         #[cfg(feature = "batman")] debug_command_sender: DebugCommandSender,
-<<<<<<< HEAD
         apps_client: Apps,
         is_application_bridge: bool,
-=======
-        scripting_client: Scripting,
-        running_for_container: bool,
         telemetry: Telemetry,
->>>>>>> d39223f1
     ) -> io::Result<Self> {
         tokio::fs::create_dir_all(&base_path).await?;
 
@@ -126,14 +109,9 @@
             connection: Connection::Local(socket),
             #[cfg(feature = "batman")]
             debug_command_sender,
-<<<<<<< HEAD
             apps_client,
             is_application_bridge,
-=======
-            scripting_client,
-            running_for_container,
             telemetry,
->>>>>>> d39223f1
         };
 
         Ok(Self {
@@ -158,12 +136,8 @@
         base_path: PathBuf,
         socket_addr: SocketAddr,
         #[cfg(feature = "batman")] debug_command_sender: DebugCommandSender,
-<<<<<<< HEAD
         apps_client: Apps,
-=======
-        scripting_client: Scripting,
         telemetry: Telemetry,
->>>>>>> d39223f1
     ) -> io::Result<Self> {
         tokio::fs::create_dir_all(&base_path).await?;
 
@@ -187,14 +161,9 @@
             connection: Connection::Network(socket),
             #[cfg(feature = "batman")]
             debug_command_sender,
-<<<<<<< HEAD
             apps_client,
             is_application_bridge: false,
-=======
-            scripting_client,
-            running_for_container: false,
             telemetry,
->>>>>>> d39223f1
         };
 
         Ok(Self {
@@ -218,12 +187,8 @@
         db_client: Db,
         mut base_path: PathBuf,
         #[cfg(feature = "batman")] debug_command_sender: DebugCommandSender,
-<<<<<<< HEAD
         apps_client: Apps,
-=======
-        scripting_client: Scripting,
         telemetry: Telemetry,
->>>>>>> d39223f1
     ) -> io::Result<Self> {
         let ulid = Ulid::new();
         base_path.push(ulid.to_string());
@@ -279,14 +244,9 @@
     connection: Connection,
     #[cfg(feature = "batman")]
     debug_command_sender: mpsc::Sender<DebugClientCommand>,
-<<<<<<< HEAD
     apps_client: Apps,
     is_application_bridge: bool,
-=======
-    scripting_client: Scripting,
-    running_for_container: bool,
     telemetry: Telemetry,
->>>>>>> d39223f1
 }
 
 macro_rules! build_tonic {
@@ -330,43 +290,33 @@
 
 impl<Db: DbClient, Apps: AppsClient> BridgeClient<Db, Apps> {
     pub async fn run(self) -> Result<(), Error> {
-<<<<<<< HEAD
-        let apps = AppsServer::new(self.apps_client, self.ulid);
-        let discovery = DiscoveryServer::new(self.client.clone());
+        let apps = AppsServer::new(
+            self.apps_client,
+            self.ulid,
+            self.telemetry.clone().service("apps"),
+        );
+        let discovery = DiscoveryServer::new(
+            self.client.clone(),
+            self.telemetry.clone().service("discovery"),
+        );
         let file_transfer = FileTransferServer::new(
             self.client.clone(),
             self.shared_dir_path,
             self.is_application_bridge,
-        );
-        let kv = KvServer::new(self.client.clone());
-        let local_kv = LocalKvServer::new(self.db_client);
-        let neighbours = NeighboursServer::new(self.client.clone());
-        let pub_sub = PubSubServer::new(self.client.clone());
-        let req_resp = ReqRespServer::new(self.client);
-=======
-        let db = DbServer::new(self.db_client, self.telemetry.clone().service("db"));
-        let dht = DhtServer::new(self.client.clone(), self.telemetry.clone().service("dht"));
-        let discovery = DiscoveryServer::new(
+            self.telemetry.clone().service("file_transfer"),
+        );
+        let kv = KvServer::new(self.client.clone(), self.telemetry.clone().service("kv"));
+        let local_kv =
+            LocalKvServer::new(self.db_client, self.telemetry.clone().service("local_kv"));
+        let neighbours = NeighboursServer::new(
             self.client.clone(),
-            self.telemetry.clone().service("discovery"),
-        );
-        let file_transfer = FileTransferServer::new(
+            self.telemetry.clone().service("neighbours"),
+        );
+        let pub_sub = PubSubServer::new(
             self.client.clone(),
-            self.shared_dir_path,
-            self.running_for_container,
-            self.telemetry.clone().service("file_transfer"),
-        );
-        let gossipsub = GossipSubServer::new(
-            self.client.clone(),
-            self.telemetry.clone().service("gossipsub"),
+            self.telemetry.clone().service("pub_sub"),
         );
         let req_resp = ReqRespServer::new(self.client, self.telemetry.clone().service("req_resp"));
-        let scripting = ScriptingServer::new(
-            self.scripting_client,
-            self.ulid,
-            self.telemetry.clone().service("scripting"),
-        );
->>>>>>> d39223f1
 
         #[cfg(feature = "batman")]
         let debug = DebugServer::new(

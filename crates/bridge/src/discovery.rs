use futures::{
    future,
    stream::{self, StreamExt as _, TryStreamExt as _},
};
use hyveos_core::grpc::{self, discovery_server::Discovery};
use hyveos_p2p_stack::Client;
use libp2p::kad::GetProvidersOk;
use tonic::{Request as TonicRequest, Response as TonicResponse, Status};

<<<<<<< HEAD
use crate::{kv::convert_key, ServerStream, TonicResult};
=======
use crate::{ServerStream, Telemetry, TonicResult};
>>>>>>> d39223f1

pub struct DiscoveryServer {
    client: Client,
    telemetry: Telemetry,
}

impl DiscoveryServer {
    pub fn new(client: Client, telemetry: Telemetry) -> Self {
        Self { client, telemetry }
    }
}

#[tonic::async_trait] // TODO: rewrite when https://github.com/hyperium/tonic/pull/1697 is merged
impl Discovery for DiscoveryServer {
    type GetProvidersStream = ServerStream<grpc::Peer>;

    async fn provide(&self, request: TonicRequest<grpc::DhtKey>) -> TonicResult<grpc::Empty> {
        let key = request.into_inner();

        tracing::debug!(request=?key, "Received provide request");

        self.client
            .kad()
            .start_providing(convert_key(key)?)
            .await
            .map(|_| TonicResponse::new(grpc::Empty {}))
            .map_err(|e| Status::internal(e.to_string()))
    }

    async fn get_providers(
        &self,
<<<<<<< HEAD
        request: TonicRequest<grpc::DhtKey>,
    ) -> TonicResult<Self::GetProvidersStream> {
        let key = request.into_inner();

        tracing::debug!(request=?key, "Received get_providers request");
=======
        _request: TonicRequest<grpc::Empty>,
    ) -> TonicResult<Self::SubscribeEventsStream> {
        self.telemetry.track("discovery.subscribe_events");

        tracing::debug!("Received subscribe_events request");
>>>>>>> d39223f1

        let stream = self
            .client
            .kad()
            .get_providers(convert_key(key)?)
            .await
            .map_err(|e| Status::internal(format!("{e:?}")))?
            .try_filter_map(|providers| {
                future::ready(Ok(
                    if let GetProvidersOk::FoundProviders { providers, .. } = providers {
                        Some(stream::iter(providers).map(Into::into).map(Ok))
                    } else {
                        None
                    },
                ))
            })
            .map_err(|e| Status::internal(e.to_string()))
            .try_flatten()
            .boxed();

        Ok(TonicResponse::new(stream))
    }

    async fn stop_providing(
        &self,
        request: TonicRequest<grpc::DhtKey>,
    ) -> TonicResult<grpc::Empty> {
        let key = request.into_inner();

        tracing::debug!(request=?key, "Received stop_providing request");

        self.client
            .kad()
            .stop_providing(convert_key(key)?)
            .await
            .map_err(|e| Status::internal(e.to_string()))?;

        Ok(TonicResponse::new(grpc::Empty {}))
    }

    async fn get_own_id(&self, _request: TonicRequest<grpc::Empty>) -> TonicResult<grpc::Peer> {
        self.telemetry.track("discovery.get_own_id");
        tracing::debug!("Received get_own_id request");

        Ok(TonicResponse::new(self.client.peer_id().into()))
    }
}<|MERGE_RESOLUTION|>--- conflicted
+++ resolved
@@ -7,11 +7,7 @@
 use libp2p::kad::GetProvidersOk;
 use tonic::{Request as TonicRequest, Response as TonicResponse, Status};
 
-<<<<<<< HEAD
-use crate::{kv::convert_key, ServerStream, TonicResult};
-=======
-use crate::{ServerStream, Telemetry, TonicResult};
->>>>>>> d39223f1
+use crate::{kv::convert_key, ServerStream, Telemetry, TonicResult};
 
 pub struct DiscoveryServer {
     client: Client,
@@ -29,6 +25,7 @@
     type GetProvidersStream = ServerStream<grpc::Peer>;
 
     async fn provide(&self, request: TonicRequest<grpc::DhtKey>) -> TonicResult<grpc::Empty> {
+        self.telemetry.track("discovery.provide");
         let key = request.into_inner();
 
         tracing::debug!(request=?key, "Received provide request");
@@ -43,19 +40,12 @@
 
     async fn get_providers(
         &self,
-<<<<<<< HEAD
         request: TonicRequest<grpc::DhtKey>,
     ) -> TonicResult<Self::GetProvidersStream> {
+        self.telemetry.track("discovery.get_providers");
         let key = request.into_inner();
 
         tracing::debug!(request=?key, "Received get_providers request");
-=======
-        _request: TonicRequest<grpc::Empty>,
-    ) -> TonicResult<Self::SubscribeEventsStream> {
-        self.telemetry.track("discovery.subscribe_events");
-
-        tracing::debug!("Received subscribe_events request");
->>>>>>> d39223f1
 
         let stream = self
             .client
@@ -83,6 +73,8 @@
         &self,
         request: TonicRequest<grpc::DhtKey>,
     ) -> TonicResult<grpc::Empty> {
+        self.telemetry.track("discovery.stop_providing");
+
         let key = request.into_inner();
 
         tracing::debug!(request=?key, "Received stop_providing request");

use std::{collections::HashMap, fmt::Display, sync::Arc, time::Duration};

use libp2p::{
    request_response::{
        cbor, Config, Event, InboundRequestId, Message, OutboundRequestId, ProtocolSupport,
        ResponseChannel,
    },
    swarm::NetworkBehaviour,
    PeerId, StreamProtocol,
};
use regex::Regex;
use serde::{Deserialize, Serialize};
use tokio::sync::{mpsc, oneshot};

use crate::{
    actor::SubActor,
    behaviour::MyBehaviour,
    client::{RequestError, SpecialClient},
    impl_from_special_command,
};

const REQUEST_TIMEOUT: Duration = Duration::from_secs(300);

#[derive(Debug, Clone, Serialize, Deserialize)]
pub struct Request {
    pub data: Vec<u8>,
    pub topic: Option<Arc<str>>,
}

#[derive(Debug, Clone)]
pub struct InboundRequest {
    pub id: u64,
    pub peer_id: PeerId,
    pub req: Request,
}

#[derive(Debug, Clone, Serialize, Deserialize)]
pub enum ResponseError {
    Timeout,
    TopicNotSubscribed(Option<Arc<str>>),
    Script(String),
}

impl From<String> for ResponseError {
    fn from(e: String) -> Self {
        ResponseError::Script(e)
    }
}

impl Display for ResponseError {
    fn fmt(&self, f: &mut std::fmt::Formatter<'_>) -> std::fmt::Result {
        match self {
            ResponseError::Timeout => write!(f, "Request timed out"),
            ResponseError::TopicNotSubscribed(Some(topic)) => {
                write!(f, "Peer is not subscribed to topic '{topic}'")
            }
            ResponseError::TopicNotSubscribed(None) => {
                write!(f, "Peer is not subscribed to the empty topic")
            }
            ResponseError::Script(e) => write!(f, "Script error: {e}"),
        }
    }
}

#[derive(Debug, Clone, Serialize, Deserialize)]
pub enum Response {
    Data(Vec<u8>),
    Error(ResponseError),
}

#[derive(Debug, Clone)]
pub enum TopicQuery {
    Regex(Regex),
    String(Arc<str>),
}

impl TopicQuery {
    pub fn is_match(&self, topic: impl AsRef<str>) -> bool {
        match self {
            TopicQuery::Regex(regex) => regex.is_match(topic.as_ref()),
            TopicQuery::String(query) => query.as_ref() == topic.as_ref(),
        }
    }
}

pub type Behaviour = cbor::Behaviour<Request, Response>;

pub fn new() -> Behaviour {
    cbor::Behaviour::new(
        [(StreamProtocol::new("/req_resp"), ProtocolSupport::Full)],
<<<<<<< HEAD
        Config::default().with_request_timeout(REQUEST_TIMEOUT),
=======
        // TODO: lower timeout (requires changes to file_transfer actor)
        Config::default().with_request_timeout(Duration::from_secs(300)),
>>>>>>> 95626a80
    )
}

#[derive(Debug, Hash, PartialEq, Eq)]
pub struct SubscriptionId(u64);

pub enum Command {
    Request {
        peer_id: PeerId,
        req: Request,
        sender: oneshot::Sender<Response>,
    },
    Subscribe {
        query: Option<TopicQuery>,
        sender: oneshot::Sender<(SubscriptionId, mpsc::Receiver<InboundRequest>)>,
    },
    Unsubscribe(SubscriptionId),
    Respond {
        id: u64,
        response: Response,
    },
}

impl_from_special_command!(ReqResp);

#[derive(Debug, Default)]
pub struct Actor {
    peer_id: Option<PeerId>,
    response_senders: HashMap<OutboundRequestId, oneshot::Sender<Response>>,
    request_subscriptions: HashMap<u64, (Option<TopicQuery>, mpsc::Sender<InboundRequest>)>,
    response_channels: HashMap<u64, Result<ResponseChannel<Response>, oneshot::Sender<Response>>>,
    next_subscription_id: u64,
}

impl SubActor for Actor {
    type SubCommand = Command;
    type Event = <Behaviour as NetworkBehaviour>::ToSwarm;
    type EventError = void::Void;
    type CommandError = void::Void;

    fn new(peer_id: PeerId) -> Self {
        Self {
            peer_id: Some(peer_id),
            ..Default::default()
        }
    }

    fn handle_command(
        &mut self,
        command: Self::SubCommand,
        behaviour: &mut MyBehaviour,
    ) -> Result<(), Self::CommandError> {
        match command {
            Command::Request {
                peer_id,
                req,
                sender,
            } => {
                if let Some(own_id) = self.peer_id {
                    if own_id == peer_id {
                        tracing::debug!("Sending self request");
                        let id = rand::random();
                        let topic = req.topic.clone();

                        let request = InboundRequest { id, peer_id, req };

                        let mut sent_to_subscriber = false;
                        for (query, sender) in self.request_subscriptions.values() {
                            let is_match = match (query.as_ref(), topic.as_ref()) {
                                (Some(query), Some(topic)) => query.is_match(topic),
                                (None, None) => true,
                                _ => false,
                            };

                            if is_match && sender.try_send(request.clone()).is_ok() {
                                sent_to_subscriber = true;
                            }
                        }

                        if sent_to_subscriber {
                            self.response_channels.insert(id, Err(sender));
                        } else {
                            let response =
                                Response::Error(ResponseError::TopicNotSubscribed(topic));
                            let _ = sender.send(response);
                        }

                        return Ok(());
                    }
                }

                tracing::debug!("Sending request to peer {peer_id}");
                let id = behaviour.req_resp.send_request(&peer_id, req);
                self.response_senders.insert(id, sender);
            }
            Command::Subscribe { query, sender } => {
                let id = self.next_subscription_id;
                self.next_subscription_id += 1;

                let (request_sender, request_receiver) = mpsc::channel(10);

                self.request_subscriptions
                    .insert(id, (query, request_sender));

                let _ = sender.send((SubscriptionId(id), request_receiver));
            }
            Command::Unsubscribe(id) => {
                self.request_subscriptions.remove(&id.0);
            }
            Command::Respond { id, response } => match self.response_channels.remove(&id) {
                Some(Ok(channel)) => {
                    tracing::debug!("Responding to request with id {id}");
                    let _ = behaviour.req_resp.send_response(channel, response);
                }
                Some(Err(sender)) => {
                    tracing::debug!("Responding to self request with id {id}");
                    let _ = sender.send(response);
                }
                None => {
                    tracing::warn!("Response with id {id} not found");
                }
            },
        }

        Ok(())
    }

    fn handle_event(
        &mut self,
        event: Self::Event,
        behaviour: &mut MyBehaviour,
    ) -> Result<(), Self::EventError> {
        match event {
            Event::Message { peer, message } => match message {
                Message::Request {
                    request_id,
                    request: req,
                    channel,
                } => {
                    // This is safe because InboundRequestId is a newtype around u64
                    let id = unsafe { std::mem::transmute::<InboundRequestId, u64>(request_id) };
                    let topic = req.topic.clone();

                    tracing::debug!("Received request with id {id} from peer {peer}");

                    let request = InboundRequest {
                        id,
                        peer_id: peer,
                        req,
                    };

                    let mut sent_to_subscriber = false;
                    for (query, sender) in self.request_subscriptions.values() {
                        let is_match = match (query.as_ref(), topic.as_ref()) {
                            (Some(query), Some(topic)) => query.is_match(topic),
                            (None, None) => true,
                            _ => false,
                        };

                        if is_match && sender.try_send(request.clone()).is_ok() {
                            sent_to_subscriber = true;
                        }
                    }

                    if sent_to_subscriber {
                        self.response_channels.insert(id, Ok(channel));
                    } else {
                        let response = Response::Error(ResponseError::TopicNotSubscribed(topic));
                        let _ = behaviour.req_resp.send_response(channel, response);
                    }
                }
                Message::Response {
                    request_id,
                    response,
                } => {
                    tracing::debug!("Received response for request with id {request_id}");

                    if let Some(sender) = self.response_senders.remove(&request_id) {
                        sender.send(response).unwrap();
                    }
                }
            },
            e => {
                tracing::debug!("Unhandled event: {e:?}");
            }
        }
        Ok(())
    }
}

pub struct Client {
    inner: SpecialClient<Command>,
}

impl From<SpecialClient<Command>> for Client {
    fn from(inner: SpecialClient<Command>) -> Self {
        Self { inner }
    }
}

impl Client {
    pub async fn send_request(
        &self,
        peer_id: PeerId,
        req: Request,
    ) -> Result<Response, RequestError> {
        let (sender, receiver) = oneshot::channel();
        self.inner
            .send(Command::Request {
                peer_id,
                req,
                sender,
            })
            .await
            .map_err(RequestError::Send)?;

        tokio::time::timeout(REQUEST_TIMEOUT, receiver)
            .await
            .unwrap_or(Ok(Response::Error(ResponseError::Timeout)))
            .map_err(RequestError::Oneshot)
    }

    pub async fn subscribe(
        &self,
        query: Option<TopicQuery>,
    ) -> Result<(SubscriptionId, mpsc::Receiver<InboundRequest>), RequestError> {
        let (sender, receiver) = oneshot::channel();
        self.inner
            .send(Command::Subscribe { query, sender })
            .await
            .map_err(RequestError::Send)?;
        receiver.await.map_err(RequestError::Oneshot)
    }

    pub async fn unsubscribe(&self, id: SubscriptionId) -> Result<(), RequestError> {
        self.inner
            .send(Command::Unsubscribe(id))
            .await
            .map_err(RequestError::Send)
    }

    pub async fn send_response(&self, id: u64, response: Response) -> Result<(), RequestError> {
        self.inner
            .send(Command::Respond { id, response })
            .await
            .map_err(RequestError::Send)
    }
}<|MERGE_RESOLUTION|>--- conflicted
+++ resolved
@@ -19,6 +19,7 @@
     impl_from_special_command,
 };
 
+// TODO: lower timeout (requires changes to file_transfer actor)
 const REQUEST_TIMEOUT: Duration = Duration::from_secs(300);
 
 #[derive(Debug, Clone, Serialize, Deserialize)]
@@ -88,12 +89,7 @@
 pub fn new() -> Behaviour {
     cbor::Behaviour::new(
         [(StreamProtocol::new("/req_resp"), ProtocolSupport::Full)],
-<<<<<<< HEAD
         Config::default().with_request_timeout(REQUEST_TIMEOUT),
-=======
-        // TODO: lower timeout (requires changes to file_transfer actor)
-        Config::default().with_request_timeout(Duration::from_secs(300)),
->>>>>>> 95626a80
     )
 }
 

use clap::{Command, CommandFactory, Parser, Subcommand};

<<<<<<< HEAD
use crate::families::{file, hyve, inspect, kv, pubsub, reqres, whoami};
=======
use crate::families::{file, hyve, init, inspect, kv, pubsub, reqres, whoami};
>>>>>>> f6326e65

#[derive(Parser)]
#[command(name = "hyvectl", about = "Hyvectl")]
pub struct Cli {
    #[command(subcommand)]
    pub command: Families,
    /// Output results in JSON format
    #[arg(short, long)]
    pub json: bool,
}

#[derive(Subcommand)]
pub enum Families {
    /// Key-Value Store
    #[command(subcommand)]
    KV(kv::Kv),
    /// Publisher-Subscriber Service
    #[command(subcommand)]
    PubSub(pubsub::PubSub),
    /// Network Inspection Service
    #[command(subcommand)]
    Inspect(inspect::Inspect),
    /// Request-Response Service
    #[command(subcommand)]
    ReqRes(reqres::ReqRes),
    /// Distributed Application Service
    #[command(subcommand)]
    Hyve(hyve::Hyve),
    /// File Transfer Service
    #[command(subcommand)]
    File(file::File),
    /// Prints the local Peer-id
    Whoami(whoami::Whoami),
    /// Initialize a new hyveOS instance. This should only be used during installation.
    Init(init::Init),
}

pub fn build_cli() -> Command {
    Cli::command()
}<|MERGE_RESOLUTION|>--- conflicted
+++ resolved
@@ -1,10 +1,6 @@
 use clap::{Command, CommandFactory, Parser, Subcommand};
 
-<<<<<<< HEAD
-use crate::families::{file, hyve, inspect, kv, pubsub, reqres, whoami};
-=======
 use crate::families::{file, hyve, init, inspect, kv, pubsub, reqres, whoami};
->>>>>>> f6326e65
 
 #[derive(Parser)]
 #[command(name = "hyvectl", about = "Hyvectl")]

#[cfg(feature = "network")]
use std::net::SocketAddr;
use std::{env, path::PathBuf};

use clap::Parser;
use dirs::data_local_dir;
#[cfg(feature = "network")]
use hyveos_config::parse_socket_addr;
use hyveos_config::{Config, LogFilter, ScriptManagementConfig};
use hyveos_core::DAEMON_NAME;
#[cfg(feature = "batman")]
use hyveos_ifaddr::if_name_to_index;
#[cfg(any(feature = "network", feature = "batman"))]
use hyveos_ifaddr::IfAddr;
<<<<<<< HEAD
use hyveos_runtime::{
    ApplicationManagementConfig, CliConnectionType, LogFilter, Runtime, RuntimeArgs,
};
=======
use hyveos_runtime::{CliConnectionType, Runtime, RuntimeArgs};
>>>>>>> d39223f1
use libp2p::{
    identity::Keypair,
    multiaddr::{Multiaddr, Protocol},
};

const LISTEN_PORT: u16 = 39811;

fn default_store_directory() -> PathBuf {
    data_local_dir()
        .unwrap_or_else(env::temp_dir)
        .join(DAEMON_NAME)
}

<<<<<<< HEAD
#[derive(Debug, Deserialize, Default)]
#[serde(rename_all = "kebab-case")]
struct Config {
    #[serde(default)]
    interfaces: Option<Vec<String>>,
    #[cfg(feature = "batman")]
    #[serde(default)]
    batman_interface: Option<String>,
    #[serde(default)]
    store_directory: Option<PathBuf>,
    #[serde(default)]
    db_file: Option<PathBuf>,
    #[serde(default)]
    key_file: Option<PathBuf>,
    #[serde(default)]
    random_directory: bool,
    #[serde(default)]
    application_management: Option<ApplicationManagementConfig>,
    #[serde(default)]
    log_dir: Option<PathBuf>,
    #[serde(default)]
    log_level: LogFilter,
    #[serde(default)]
    cli_socket_path: Option<PathBuf>,
    #[cfg(feature = "network")]
    #[serde(default, deserialize_with = "deserialize_socket_addr")]
    cli_socket_addr: Option<SocketAddr>,
}

impl Config {
    fn load(path: Option<impl AsRef<Path>>) -> anyhow::Result<Self> {
        if let Some(path) = path {
            std::fs::read_to_string(path)
                .map(|s| toml::from_str(&s))?
                .map_err(Into::into)
        } else {
            let base_paths = [Path::new("/etc"), Path::new("/usr/lib")];

            for base_path in &base_paths {
                let path = base_path.join(DAEMON_NAME).join("config.toml");
                match std::fs::read_to_string(&path) {
                    Ok(s) => {
                        let config = toml::from_str(&s)?;
                        tracing::debug!("Loaded config file from {}", path.display());
                        return Ok(config);
                    }
                    Err(_) => {
                        tracing::info!("Failed to load config file from {}", path.display());
                    }
                }
            }

            Ok(Self::default())
        }
    }
}

=======
>>>>>>> d39223f1
/// This daemon starts and manages the HyveOS runtime.
///
/// Most of the command line arguments can also be set by editing the config file (see also `--config-file`).
#[allow(clippy::struct_excessive_bools)]
#[derive(Debug, Parser)]
#[command(version, about)]
pub struct Opts {
    /// Set the path to the configuration file (defaults to /etc/hyved/config.toml or /usr/lib/hyved/config.toml).
    #[clap(short, long, value_name = "FILE")]
    pub config_file: Option<PathBuf>,
    /// Set link-local interface addresses to listen on. Conflicts with `--interfaces`.
    ///
    /// Example: `fe80::1%wlan0,fe80::2%bat0`
    #[clap(
        short,
        long = "listen-addresses",
        value_name = "IF_ADDRESS,...",
        conflicts_with("interfaces")
    )]
    pub listen_addrs: Option<Vec<hyveos_ifaddr::IfAddr>>,
    /// Set interfaces to listen on. Conflicts with `--listen-addresses`.
    ///
    /// Example: `wlan0,bat0`
    #[clap(
        short,
        long,
        value_name = "INTERFACE,...",
        conflicts_with("listen_addrs")
    )]
    pub interfaces: Option<Vec<String>>,
    /// Set the link-local address of the batman interface. Conflicts with `--batman-interface`.
    ///
    /// Example: `fe80::1%bat0`
    #[cfg(feature = "batman")]
    #[clap(
        long = "batman-address",
        value_name = "IF_ADDRESS",
        conflicts_with("batman_interface")
    )]
    pub batman_addr: Option<hyveos_ifaddr::IfAddr>,
    /// Set the name of the batman interface. Conflicts with `--batman-address`.
    ///
    /// Example: `bat0`
    #[cfg(feature = "batman")]
    #[clap(long, value_name = "INTERFACE", conflicts_with("batman_addr"))]
    pub batman_interface: Option<String>,
    /// Set the directory to store runtime data in (defaults to $XDG_DATA_HOME/hyved or $HOME/.local/share/hyved).
    #[clap(short, long, value_name = "DIR")]
    pub store_directory: Option<PathBuf>,
    /// Set the path to the local database file (defaults to `store_directory`/db)
    #[clap(long, value_name = "FILE")]
    pub db_file: Option<PathBuf>,
    /// Set the path to the keypair file (defaults to `store_directory`/keypair)
    #[clap(short, long, value_name = "FILE")]
    pub key_file: Option<PathBuf>,
    /// Generate a random subdirectory in `store_directory` to store other runtime data in.
    #[clap(short, long)]
    pub random_directory: bool,
    /// Whether to enable application management by other running applications.
    #[clap(long, value_enum)]
    pub application_management: Option<ApplicationManagementConfig>,
    /// Clean the store directory on startup.
    #[clap(long)]
    pub clean: bool,
    /// Set the directory to store logs in. If not set, logs will only be printed to stdout.
    #[clap(short = 'o', long, value_name = "DIR")]
    pub log_dir: Option<PathBuf>,
    /// Set the log level filter (defaults to `info`).
    #[clap(short = 'f', long)]
    pub log_level: Option<LogFilter>,
    /// Set the path to the CLI socket file, used by `hyvectl` (defaults to $XDG_RUNTIME_DIR/hyved/bridge/bridge.sock).
    /// Conflicts with `--cli-socket-addr`.
    #[cfg_attr(feature = "network", clap(conflicts_with("cli_socket_addr")))]
    #[clap(long, value_name = "FILE")]
    cli_socket_path: Option<PathBuf>,
    /// Set the network address of the CLI socket. Enables `hyvectl` connections over the network. Conflicts with `--cli-socket-path`.
    #[cfg(feature = "network")]
    #[clap(
        long,
        value_name = "NETWORK_ADDRESS",
        value_parser = parse_socket_addr,
        conflicts_with("cli_socket_path")
    )]
    cli_socket_addr: Option<SocketAddr>,
}

#[cfg(not(feature = "batman"))]
#[allow(clippy::unused_async)]
async fn fallback_listen_addrs(interfaces: Option<Vec<String>>) -> anyhow::Result<Vec<Multiaddr>> {
    use std::net::{Ipv4Addr, Ipv6Addr};

    if interfaces.is_some() {
        println!("Ignoring interfaces argument, batman feature is not enabled");
    }

    Ok([
        Multiaddr::empty().with(Protocol::Ip6(Ipv6Addr::UNSPECIFIED)),
        Multiaddr::empty().with(Protocol::Ip4(Ipv4Addr::UNSPECIFIED)),
    ]
    .into_iter()
    .collect())
}

#[cfg(feature = "batman")]
async fn fallback_listen_addrs(interfaces: Option<Vec<String>>) -> anyhow::Result<Vec<Multiaddr>> {
    use std::{collections::HashSet, time::Duration};

    use futures::TryStreamExt as _;
    use hyveos_ifwatcher::{IfEvent, IfWatcher};

    if let Some(mut interfaces) = interfaces
        .map(|i| {
            i.into_iter()
                .map(if_name_to_index)
                .collect::<Result<HashSet<_>, _>>()
        })
        .transpose()?
    {
        let get_interfaces = async move {
            let mut if_watcher = IfWatcher::new()?;
            let mut listen_addrs = Vec::new();

            while !interfaces.is_empty() {
                let Some(event) = if_watcher.try_next().await? else {
                    break;
                };

                if let IfEvent::Up(if_addr) = event {
                    if interfaces.remove(&if_addr.if_index) {
                        listen_addrs.push(if_addr.to_multiaddr(true));
                    }
                }
            }

            Ok(listen_addrs)
        };

        tokio::time::timeout(Duration::from_secs(30), get_interfaces).await?
    } else {
        Ok(netdev::get_interfaces()
            .into_iter()
            .flat_map(|iface| {
                iface
                    .ipv6
                    .into_iter()
                    .map(move |net| IfAddr::new_with_index(net.addr(), iface.index))
            })
            .map(|res| res.map(|if_addr| if_addr.to_multiaddr(true)))
            .collect::<Result<_, _>>()?)
    }
}

#[tokio::main]
async fn main() -> anyhow::Result<()> {
    let Opts {
        config_file,
        listen_addrs,
        interfaces,
        #[cfg(feature = "batman")]
        batman_addr,
        #[cfg(feature = "batman")]
        batman_interface,
        store_directory,
        db_file,
        key_file,
        random_directory,
        application_management,
        clean,
        log_dir,
        log_level,
        cli_socket_path,
        #[cfg(feature = "network")]
        cli_socket_addr,
    } = Opts::parse();

    let Config {
        interfaces: config_interfaces,
        #[cfg(feature = "batman")]
            batman_interface: config_batman_interface,
        store_directory: config_store_directory,
        db_file: config_db_file,
        key_file: config_key_file,
        random_directory: config_random_directory,
        application_management: config_application_management,
        log_dir: config_log_dir,
        log_level: config_log_level,
        cli_socket_path: config_cli_socket_path,
        #[cfg(feature = "network")]
            cli_socket_addr: config_cli_socket_addr,
        telemetry,
        ..
    } = Config::load(config_file)?;

    let listen_addrs = if let Some(addrs) = listen_addrs.map(|e| {
        e.into_iter()
            .map(|if_addr| if_addr.to_multiaddr(true))
            .collect()
    }) {
        addrs
    } else {
        fallback_listen_addrs(interfaces.or(config_interfaces)).await?
    };
    let listen_addrs = listen_addrs
        .into_iter()
        .map(|a| a.with(Protocol::Udp(LISTEN_PORT)).with(Protocol::QuicV1))
        .collect::<Vec<_>>();
    println!("Listen addresses: {listen_addrs:?}");

    #[cfg(feature = "batman")]
    let batman_addr = if let Some(addr) = batman_addr.map(|if_addr| if_addr.to_multiaddr(true)) {
        listen_addrs
            .iter()
            .find(|a| a.iter().next() == addr.iter().next())
            .cloned()
            .expect("batman_addr not in listen_addrs")
    } else {
        let batman_interface = batman_interface
            .or(config_batman_interface)
            .unwrap_or("bat0".to_string());

        let interface_index = if_name_to_index(batman_interface)?;

        listen_addrs
            .iter()
            .find(|&a| IfAddr::try_from(a).is_ok_and(|if_addr| if_addr.if_index == interface_index))
            .cloned()
            .expect("batman_interface not in listen_addrs")
    };

    let store_directory = store_directory
        .or(config_store_directory)
        .unwrap_or_else(default_store_directory);

    if !store_directory.exists() {
        std::fs::create_dir_all(&store_directory)?;
    }

    let db_file = db_file
        .or(config_db_file)
        .unwrap_or_else(|| store_directory.join("db"));

    let key_file = key_file
        .or(config_key_file)
        .unwrap_or_else(|| store_directory.join("keypair"));

    let keypair = if key_file.exists() {
        let protobuf_bytes = tokio::fs::read(key_file).await?;
        Keypair::from_protobuf_encoding(&protobuf_bytes)?
    } else {
        let keypair = Keypair::generate_ed25519();
        tokio::fs::write(&key_file, keypair.to_protobuf_encoding()?).await?;
        keypair
    };

    let random_directory = random_directory || config_random_directory;

    let apps_management = application_management
        .or(config_application_management)
        .unwrap_or_default();

    let log_dir = log_dir.or(config_log_dir);
    let log_level = log_level.unwrap_or(config_log_level);

    #[cfg(feature = "network")]
    let cli_connection = if let Some(cli_connection) = cli_socket_path
        .map(CliConnectionType::Local)
        .or(cli_socket_addr.map(CliConnectionType::Network))
    {
        cli_connection
    } else if let Some(cli_socket_path) = config_cli_socket_path {
        if config_cli_socket_addr.is_some() {
            return Err(anyhow::anyhow!(
                "Config specifies both cli_socket_path and cli_socket_addr"
            ));
        }

        CliConnectionType::Local(cli_socket_path)
    } else if let Some(cli_socket_addr) = config_cli_socket_addr {
        CliConnectionType::Network(cli_socket_addr)
    } else {
        CliConnectionType::Local(
            hyveos_core::get_runtime_base_path()
                .join("bridge")
                .join("bridge.sock"),
        )
    };

    #[cfg(not(feature = "network"))]
    let cli_connection = CliConnectionType::Local(
        cli_socket_path
            .or(config_cli_socket_path)
            .unwrap_or_else(|| {
                hyveos_core::get_runtime_base_path()
                    .join("bridge")
                    .join("bridge.sock")
            }),
    );

    let args = RuntimeArgs {
        listen_addrs,
        #[cfg(feature = "batman")]
        batman_addr,
        store_directory,
        db_file,
        keypair,
        random_directory,
        apps_management,
        clean,
        log_dir,
        log_level,
        cli_connection,
        telemetry,
    };

    Runtime::new(args).await?.run().await
}<|MERGE_RESOLUTION|>--- conflicted
+++ resolved
@@ -6,19 +6,13 @@
 use dirs::data_local_dir;
 #[cfg(feature = "network")]
 use hyveos_config::parse_socket_addr;
-use hyveos_config::{Config, LogFilter, ScriptManagementConfig};
+use hyveos_config::{ApplicationManagementConfig, Config, LogFilter};
 use hyveos_core::DAEMON_NAME;
 #[cfg(feature = "batman")]
 use hyveos_ifaddr::if_name_to_index;
 #[cfg(any(feature = "network", feature = "batman"))]
 use hyveos_ifaddr::IfAddr;
-<<<<<<< HEAD
-use hyveos_runtime::{
-    ApplicationManagementConfig, CliConnectionType, LogFilter, Runtime, RuntimeArgs,
-};
-=======
 use hyveos_runtime::{CliConnectionType, Runtime, RuntimeArgs};
->>>>>>> d39223f1
 use libp2p::{
     identity::Keypair,
     multiaddr::{Multiaddr, Protocol},
@@ -32,66 +26,6 @@
         .join(DAEMON_NAME)
 }
 
-<<<<<<< HEAD
-#[derive(Debug, Deserialize, Default)]
-#[serde(rename_all = "kebab-case")]
-struct Config {
-    #[serde(default)]
-    interfaces: Option<Vec<String>>,
-    #[cfg(feature = "batman")]
-    #[serde(default)]
-    batman_interface: Option<String>,
-    #[serde(default)]
-    store_directory: Option<PathBuf>,
-    #[serde(default)]
-    db_file: Option<PathBuf>,
-    #[serde(default)]
-    key_file: Option<PathBuf>,
-    #[serde(default)]
-    random_directory: bool,
-    #[serde(default)]
-    application_management: Option<ApplicationManagementConfig>,
-    #[serde(default)]
-    log_dir: Option<PathBuf>,
-    #[serde(default)]
-    log_level: LogFilter,
-    #[serde(default)]
-    cli_socket_path: Option<PathBuf>,
-    #[cfg(feature = "network")]
-    #[serde(default, deserialize_with = "deserialize_socket_addr")]
-    cli_socket_addr: Option<SocketAddr>,
-}
-
-impl Config {
-    fn load(path: Option<impl AsRef<Path>>) -> anyhow::Result<Self> {
-        if let Some(path) = path {
-            std::fs::read_to_string(path)
-                .map(|s| toml::from_str(&s))?
-                .map_err(Into::into)
-        } else {
-            let base_paths = [Path::new("/etc"), Path::new("/usr/lib")];
-
-            for base_path in &base_paths {
-                let path = base_path.join(DAEMON_NAME).join("config.toml");
-                match std::fs::read_to_string(&path) {
-                    Ok(s) => {
-                        let config = toml::from_str(&s)?;
-                        tracing::debug!("Loaded config file from {}", path.display());
-                        return Ok(config);
-                    }
-                    Err(_) => {
-                        tracing::info!("Failed to load config file from {}", path.display());
-                    }
-                }
-            }
-
-            Ok(Self::default())
-        }
-    }
-}
-
-=======
->>>>>>> d39223f1
 /// This daemon starts and manages the HyveOS runtime.
 ///
 /// Most of the command line arguments can also be set by editing the config file (see also `--config-file`).

[package]
name = "libp2p-batman-adv"
version = "0.1.0"
edition = "2021"
<<<<<<< HEAD
authors = ["Josef Zoller <josef@walterzollerpiano.com>"]
=======
rust-version = { workspace = true }
>>>>>>> 56a73a9e

[dependencies]
batman-neighbours-core = { workspace = true }
macaddress = { workspace = true }
libp2p = { workspace = true, features = ["serde"] }
rand = { workspace = true }
serde = { workspace = true }
tarpc = { workspace = true, features = ["serde-transport", "serde-transport-bincode", "unix"] }
thiserror = { workspace = true }
tokio = { workspace = true, features = ["rt", "macros"] }
tokio-stream = { workspace = true, features = ["sync"] }
tokio-util = { workspace = true }
tracing = { workspace = true }
void = "1.0.2"
rtnetlink = "0.14.1"
netlink-proto = "0.11.3"
netlink-packet-core = { workspace = true }
netlink-packet-route = "0.19.0"
futures = "0.3.30"
libc = "0.2.153"
itertools = "0.12.1"
socket2 = "0.5.6"
bincode = "1.3.3"
hashlink = "0.9.0"<|MERGE_RESOLUTION|>--- conflicted
+++ resolved
@@ -2,11 +2,8 @@
 name = "libp2p-batman-adv"
 version = "0.1.0"
 edition = "2021"
-<<<<<<< HEAD
+rust-version = { workspace = true }
 authors = ["Josef Zoller <josef@walterzollerpiano.com>"]
-=======
-rust-version = { workspace = true }
->>>>>>> 56a73a9e
 
 [dependencies]
 batman-neighbours-core = { workspace = true }
@@ -14,7 +11,11 @@
 libp2p = { workspace = true, features = ["serde"] }
 rand = { workspace = true }
 serde = { workspace = true }
-tarpc = { workspace = true, features = ["serde-transport", "serde-transport-bincode", "unix"] }
+tarpc = { workspace = true, features = [
+    "serde-transport",
+    "serde-transport-bincode",
+    "unix",
+] }
 thiserror = { workspace = true }
 tokio = { workspace = true, features = ["rt", "macros"] }
 tokio-stream = { workspace = true, features = ["sync"] }

--- conflicted
+++ resolved
@@ -13,7 +13,7 @@
 
 jobs:
   changes:
-    runs-on: ubuntu-latest
+    runs-on: ubuntu-24.04
     permissions:
       pull-requests: read
     outputs:
@@ -32,13 +32,9 @@
               - '.github/workflows/python.yml'
 
   build:
-<<<<<<< HEAD
-    runs-on: ubuntu-latest
+    runs-on: ubuntu-24.04
     needs: changes
     if: ${{ needs.changes.outputs.python == 'true' }}
-=======
-    runs-on: ubuntu-24.04
->>>>>>> 98d60991
     steps:
       - uses: actions/checkout@v4
       - name: Install Protoc
@@ -88,7 +84,7 @@
 
   test-completed:
     name: Wait for test completion (Python)
-    runs-on: ubuntu-latest
+    runs-on: ubuntu-24.04
     timeout-minutes: 1
     needs: [changes, build]
     if: always()
